--- conflicted
+++ resolved
@@ -326,12 +326,7 @@
     }
    ],
    "source": [
-<<<<<<< HEAD
-    "batch = next(loader)\n",
-    "loader.stop()\n",
-=======
     "batch = loader.peek()\n",
->>>>>>> 2783231f
     "batch"
    ]
   },
