{
 "cells": [
  {
   "cell_type": "code",
   "execution_count": 1,
   "id": "bb28e271",
   "metadata": {},
   "outputs": [],
   "source": [
    "# Copyright 2022 NVIDIA Corporation. All Rights Reserved.\n",
    "#\n",
    "# Licensed under the Apache License, Version 2.0 (the \"License\");\n",
    "# you may not use this file except in compliance with the License.\n",
    "# You may obtain a copy of the License at\n",
    "#\n",
    "#     http://www.apache.org/licenses/LICENSE-2.0\n",
    "#\n",
    "# Unless required by applicable law or agreed to in writing, software\n",
    "# distributed under the License is distributed on an \"AS IS\" BASIS,\n",
    "# WITHOUT WARRANTIES OR CONDITIONS OF ANY KIND, either express or implied.\n",
    "# See the License for the specific language governing permissions and\n",
    "# limitations under the License.\n",
    "# =============================================================================="
   ]
  },
  {
   "cell_type": "markdown",
   "id": "77464844",
   "metadata": {},
   "source": [
    "<img src=\"http://developer.download.nvidia.com/compute/machine-learning/frameworks/nvidia_logo.png\" style=\"width: 90px; float: right;\">\n",
    "\n",
    "# Getting Started with Merlin dataloader and PyTorch\n",
    "\n",
    "This notebook is created using the latest stable [merlin-pytorch](https://catalog.ngc.nvidia.com/orgs/nvidia/teams/merlin/containers/merlin-pytorch) container.\n",
    "\n",
    "## Overview\n",
    "\n",
    "[Merlin dataloader](https://github.com/NVIDIA-Merlin/dataloader) is a library for constructing highly optimized dataloaders to accelerate training pipelines in TensorFlow (Keras) and PyTorch. In this example, we will provide a simple pipeline to train a MatrixFactorization Model in PyTorch with Merlin dataloader based on the MovieLens dataset.\n",
    "\n",
    "The core features of Merlin dataloader:\n",
    "\n",
    "- Accelerate pipelines by up to 10x compared to other dataloaders\n",
    "- Handles larger than memory dataset by streaming data from disk\n",
    "- Support for common data formats: CSV, Parquet, Avro\n",
    "- Distributed training support\n",
    "\n",
    "### Learning objectives\n",
    "\n",
    "- Using Merlin dataloader to train a PyTorch Model"
   ]
  },
  {
   "cell_type": "markdown",
   "id": "1c5598ae",
   "metadata": {},
   "source": [
    "# Downloading and preparing the dataset\n",
    "\n",
    "We will base our example on the  [MovieLens25M](https://grouplens.org/datasets/movielens/25m/) dataset."
   ]
  },
  {
   "cell_type": "code",
   "execution_count": 2,
   "id": "edd46306",
   "metadata": {},
   "outputs": [
    {
     "name": "stderr",
     "output_type": "stream",
     "text": [
      "/usr/local/lib/python3.8/dist-packages/tqdm/auto.py:22: TqdmWarning: IProgress not found. Please update jupyter and ipywidgets. See https://ipywidgets.readthedocs.io/en/stable/user_install.html\n",
      "  from .autonotebook import tqdm as notebook_tqdm\n"
     ]
    }
   ],
   "source": [
    "from merlin.core.utils import download_file\n",
    "from merlin.core.dispatch import get_lib\n",
    "\n",
    "from merlin.io import Dataset\n",
    "from merlin.loader.torch import Loader\n",
    "\n",
    "import torch\n",
    "from torch import nn\n",
    "from torch.optim import Adam"
   ]
  },
  {
   "cell_type": "code",
   "execution_count": null,
   "id": "82582090",
   "metadata": {},
   "outputs": [],
   "source": [
    "DATA_PATH = '/workspace'"
   ]
  },
  {
   "cell_type": "code",
   "execution_count": 3,
   "id": "6f85e073",
   "metadata": {},
   "outputs": [],
   "source": [
    "download_file(\"http://files.grouplens.org/datasets/movielens/ml-25m.zip\", DATA_PATH + \"/ml-25m.zip\")"
   ]
  },
  {
   "cell_type": "markdown",
   "id": "abc70934",
   "metadata": {},
   "source": [
    "# Training a PyTorch Model with Merlin dataloader"
   ]
  },
  {
   "cell_type": "code",
   "execution_count": 4,
   "id": "c65e5ef6",
   "metadata": {},
   "outputs": [
    {
     "data": {
      "text/html": [
       "<div>\n",
       "<style scoped>\n",
       "    .dataframe tbody tr th:only-of-type {\n",
       "        vertical-align: middle;\n",
       "    }\n",
       "\n",
       "    .dataframe tbody tr th {\n",
       "        vertical-align: top;\n",
       "    }\n",
       "\n",
       "    .dataframe thead th {\n",
       "        text-align: right;\n",
       "    }\n",
       "</style>\n",
       "<table border=\"1\" class=\"dataframe\">\n",
       "  <thead>\n",
       "    <tr style=\"text-align: right;\">\n",
       "      <th></th>\n",
       "      <th>userId</th>\n",
       "      <th>movieId</th>\n",
       "      <th>rating</th>\n",
       "      <th>timestamp</th>\n",
       "    </tr>\n",
       "  </thead>\n",
       "  <tbody>\n",
       "    <tr>\n",
       "      <th>0</th>\n",
       "      <td>1</td>\n",
       "      <td>296</td>\n",
       "      <td>5.0</td>\n",
       "      <td>1147880044</td>\n",
       "    </tr>\n",
       "    <tr>\n",
       "      <th>1</th>\n",
       "      <td>1</td>\n",
       "      <td>306</td>\n",
       "      <td>3.5</td>\n",
       "      <td>1147868817</td>\n",
       "    </tr>\n",
       "    <tr>\n",
       "      <th>2</th>\n",
       "      <td>1</td>\n",
       "      <td>307</td>\n",
       "      <td>5.0</td>\n",
       "      <td>1147868828</td>\n",
       "    </tr>\n",
       "    <tr>\n",
       "      <th>3</th>\n",
       "      <td>1</td>\n",
       "      <td>665</td>\n",
       "      <td>5.0</td>\n",
       "      <td>1147878820</td>\n",
       "    </tr>\n",
       "    <tr>\n",
       "      <th>4</th>\n",
       "      <td>1</td>\n",
       "      <td>899</td>\n",
       "      <td>3.5</td>\n",
       "      <td>1147868510</td>\n",
       "    </tr>\n",
       "  </tbody>\n",
       "</table>\n",
       "</div>"
      ],
      "text/plain": [
       "   userId  movieId  rating   timestamp\n",
       "0       1      296     5.0  1147880044\n",
       "1       1      306     3.5  1147868817\n",
       "2       1      307     5.0  1147868828\n",
       "3       1      665     5.0  1147878820\n",
       "4       1      899     3.5  1147868510"
      ]
     },
     "execution_count": 4,
     "metadata": {},
     "output_type": "execute_result"
    }
   ],
   "source": [
    "ratings = get_lib().read_csv(DATA_PATH + '/ml-25m/ratings.csv')\n",
    "ratings.head()"
   ]
  },
  {
   "cell_type": "markdown",
   "id": "daffce3a",
   "metadata": {},
   "source": [
    "The `ratings.csv` file stores ratings a user has given a movie. Let's load the data directly from disk into a `Merlin Dataset` and train a simple `MatrixFactorization` model that we will construct in `PyTorch`."
   ]
  },
  {
   "cell_type": "code",
   "execution_count": 5,
   "id": "e26b46ff",
   "metadata": {},
   "outputs": [],
   "source": [
    "dataset = Dataset(DATA_PATH + '/ml-25m/ratings.csv')"
   ]
  },
  {
   "cell_type": "markdown",
   "id": "71d53c8a",
   "metadata": {},
   "source": [
    "Let us now instantiate the `dataloader`."
   ]
  },
  {
   "cell_type": "code",
   "execution_count": 6,
   "id": "0c60070e",
   "metadata": {},
   "outputs": [],
   "source": [
    "loader = Loader(dataset, batch_size=65536)"
   ]
  },
  {
   "cell_type": "markdown",
   "id": "a352265c",
   "metadata": {},
   "source": [
    "As is, the `loader` will output a batch that will consist of a tuple with dictionary with tensors and `None`."
   ]
  },
  {
   "cell_type": "code",
   "execution_count": 7,
   "id": "dc8b31ab",
   "metadata": {},
   "outputs": [
    {
     "data": {
      "text/plain": [
       "({'userId': tensor([[  1],\n",
       "          [  1],\n",
       "          [  1],\n",
       "          ...,\n",
       "          [526],\n",
       "          [526],\n",
       "          [526]], device='cuda:0'),\n",
       "  'movieId': tensor([[296],\n",
       "          [306],\n",
       "          [307],\n",
       "          ...,\n",
       "          [479],\n",
       "          [480],\n",
       "          [481]], device='cuda:0'),\n",
       "  'timestamp': tensor([[1147880044],\n",
       "          [1147868817],\n",
       "          [1147868828],\n",
       "          ...,\n",
       "          [ 874932743],\n",
       "          [ 874933291],\n",
       "          [ 874931351]], device='cuda:0'),\n",
       "  'rating': tensor([5.0000, 3.5000, 5.0000,  ..., 3.0000, 2.0000, 2.0000], device='cuda:0',\n",
       "         dtype=torch.float64)},\n",
       " None)"
      ]
     },
     "execution_count": 7,
     "metadata": {},
     "output_type": "execute_result"
    }
   ],
   "source": [
<<<<<<< HEAD
    "batch = next(loader)\n",
    "loader.stop()\n",
=======
    "batch = loader.peek()\n",
>>>>>>> 2783231f
    "batch"
   ]
  },
  {
   "cell_type": "markdown",
   "id": "af193bd9",
   "metadata": {},
   "source": [
    "Let us now construct a simple `MatrixFactorization` model and train for a single epoch."
   ]
  },
  {
   "cell_type": "code",
   "execution_count": 9,
   "id": "89d9a22c",
   "metadata": {},
   "outputs": [],
   "source": [
    "class MatrixFactorization(nn.Module):\n",
    "    def __init__(self, n_factors):\n",
    "        super().__init__()\n",
    "        self.user_embeddings = nn.Embedding(ratings['userId'].max() + 1, n_factors)\n",
    "        self.movie_embeddings = nn.Embedding(ratings['movieId'].max() + 1, n_factors)\n",
    "\n",
    "    def forward(self, batch):\n",
    "        user_embs = self.user_embeddings(batch[0]['userId'])\n",
    "        movie_embs = self.movie_embeddings(batch[0]['movieId'])\n",
    "\n",
    "        return (user_embs.squeeze(1) * movie_embs.squeeze(1)).sum(dim=1)"
   ]
  },
  {
   "cell_type": "code",
   "execution_count": 10,
   "id": "8d3736f3",
   "metadata": {},
   "outputs": [],
   "source": [
    "lr = 1e-2\n",
    "optim = Adam\n",
    "weight_decay = 0\n",
    "\n",
    "device = \"cuda\" if torch.cuda.is_available() else \"cpu\"\n",
    "\n",
    "model = MatrixFactorization(64).to(device)\n",
    "optimizer = optim(model.parameters(), lr=lr, weight_decay=weight_decay)\n",
    "criterion = nn.MSELoss()"
   ]
  },
  {
   "cell_type": "code",
   "execution_count": 11,
   "id": "1350e895",
   "metadata": {},
   "outputs": [],
   "source": [
    "def evaluate(model):\n",
    "    model.eval()\n",
    "    loss = 0\n",
    "    n = 0\n",
    "    with torch.no_grad():\n",
    "        for batch in loader:\n",
    "            batch_size = batch[0]['rating'].shape[0]\n",
    "            loss += criterion(model(batch), batch[0]['rating']) * batch_size\n",
    "            n += batch_size\n",
    "    return loss.item() / n"
   ]
  },
  {
   "cell_type": "markdown",
   "id": "73fa759a",
   "metadata": {},
   "source": [
    "Let us now train for a single epoch."
   ]
  },
  {
   "cell_type": "code",
   "execution_count": 12,
   "id": "8219c494",
   "metadata": {},
   "outputs": [
    {
     "name": "stdout",
     "output_type": "stream",
     "text": [
      "CPU times: user 2.16 s, sys: 66.6 ms, total: 2.23 s\n",
      "Wall time: 2.23 s\n"
     ]
    }
   ],
   "source": [
    "%%time\n",
    "\n",
    "model.train()\n",
    "for batch in loader:\n",
    "\n",
    "    loss = criterion(model(batch), batch[0]['rating'].float())\n",
    "\n",
    "    # compute gradient and do an update step\n",
    "    optimizer.zero_grad()\n",
    "    loss.backward()\n",
    "    optimizer.step()"
   ]
  },
  {
   "cell_type": "code",
   "execution_count": 13,
   "id": "0d54d9ac",
   "metadata": {},
   "outputs": [
    {
     "data": {
      "text/plain": [
       "16.63651518486087"
      ]
     },
     "execution_count": 13,
     "metadata": {},
     "output_type": "execute_result"
    }
   ],
   "source": [
    "evaluate(model)"
   ]
  },
  {
   "cell_type": "markdown",
   "id": "d3d97fe2",
   "metadata": {},
   "source": [
    "## Conclusion\n",
    "\n",
    "We demonstrated how to train a PyTorch model with Merlin dataloader. Merlin dataloader can accelerate existing PyTorch pipelines with minimal code changes. \n",
    "\n",
    "# Next Steps\n",
    "\n",
    "Merlin dataloader is part of NVIDIA Merlin, a open source framework for recommender systems. In this example, we looked only on a specific use-case to accelerate existing training pipelines.\n",
    "\n",
    "We also offer [NVTabular](https://github.com/NVIDIA-Merlin/NVTabular), a library to accelerate and scale feature engineering\n",
    "\n",
    "Our libraries are designed to work closely together. We recommend to check out our examples:\n",
    "\n",
    "* [Getting Started with NVTabular: Process Tabular Data On GPU](https://github.com/NVIDIA-Merlin/NVTabular/blob/main/examples/01-Getting-started.ipynb)\n",
    "* [Getting Started MovieLens: Training with PyTorch](https://github.com/NVIDIA-Merlin/Merlin/blob/main/examples/getting-started-movielens/03-Training-with-PyTorch.ipynb)"
   ]
  }
 ],
 "metadata": {
  "kernelspec": {
   "display_name": "Python 3 (ipykernel)",
   "language": "python",
   "name": "python3"
  },
  "language_info": {
   "codemirror_mode": {
    "name": "ipython",
    "version": 3
   },
   "file_extension": ".py",
   "mimetype": "text/x-python",
   "name": "python",
   "nbconvert_exporter": "python",
   "pygments_lexer": "ipython3",
   "version": "3.8.10"
  },
  "merlin": {
   "containers": [
    "nvcr.io/nvidia/merlin/merlin-tensorflow:latest"
   ]
  }
 },
 "nbformat": 4,
 "nbformat_minor": 5
}<|MERGE_RESOLUTION|>--- conflicted
+++ resolved
@@ -292,12 +292,7 @@
     }
    ],
    "source": [
-<<<<<<< HEAD
-    "batch = next(loader)\n",
-    "loader.stop()\n",
-=======
     "batch = loader.peek()\n",
->>>>>>> 2783231f
     "batch"
    ]
   },
