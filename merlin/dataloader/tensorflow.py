--- conflicted
+++ resolved
@@ -16,13 +16,8 @@
 from functools import partial
 
 from merlin.core.compat import tensorflow as tf
-<<<<<<< HEAD
 from merlin.dataloader.loader_base import LoaderBase
-from merlin.table import Device, NumpyColumn, TensorColumn, TensorflowColumn, TensorTable
-=======
-from merlin.dataloader.array import ArrayLoader
 from merlin.table import TensorColumn, TensorflowColumn, TensorTable
->>>>>>> 0bfd68f2
 from merlin.table.conversions import _dispatch_dlpack_fns, convert_col
 
 
@@ -69,13 +64,8 @@
               from keras prior to the start of the main loop
               through the loader.
         """
-<<<<<<< HEAD
         LoaderBase.stop(self)
         return LoaderBase.__len__(self)
-=======
-        ArrayLoader.stop(self)
-        return ArrayLoader.__len__(self)
->>>>>>> 0bfd68f2
 
     def __getitem__(self, index):
         """Gets batch at position `index`.
