#
# Copyright (c) 2021, NVIDIA CORPORATION.
#
# Licensed under the Apache License, Version 2.0 (the "License");
# you may not use this file except in compliance with the License.
# You may obtain a copy of the License at
#
#     http://www.apache.org/licenses/LICENSE-2.0
#
# Unless required by applicable law or agreed to in writing, software
# distributed under the License is distributed on an "AS IS" BASIS,
# WITHOUT WARRANTIES OR CONDITIONS OF ANY KIND, either express or implied.
# See the License for the specific language governing permissions and
# limitations under the License.
#
import numpy as np
import torch
from torch.utils.dlpack import from_dlpack

from merlin.dataloader.loader_base import LoaderBase

numpy_to_torch_dtype_dict = {
    np.bool: torch.bool,
    np.uint8: torch.uint8,
    np.int8: torch.int8,
    np.int16: torch.int16,
    np.int32: torch.int32,
    np.int64: torch.int64,
    np.float16: torch.float16,
    np.float32: torch.float32,
    np.float64: torch.float64,
    np.complex64: torch.complex64,
    np.complex128: torch.complex128,
}

torch_to_numpy_dtype_dict = {v: k for k, v in numpy_to_torch_dtype_dict.items()}


class Loader(torch.utils.data.IterableDataset, LoaderBase):
    """This class creates batches of tensor. Each batch size is specified by the user.
    The data input requires a merlin.io.Dataset. Handles spillover to ensure all
    batches are the specified size until the final batch.

    Parameters
    ----------
    dataset: merlin.io.Dataset
        The dataset to load
    batch_size: int
        Number of rows to yield at each iteration
    shuffle: bool, default True
        Whether to shuffle chunks of batches before iterating through them.
    seed_fn: callable
        Function used to initialize random state
    parts_per_chunk: int
        Number of dataset partitions with size dictated by `buffer_size`
        to load and concatenate asynchronously. More partitions leads to
        better epoch-level randomness but can negatively impact throughput
    global_size: int, optional
        When doing distributed training, this indicates the number of total processes that are
        training the model.
    global_rank:
        When doing distributed training, this indicates the local rank for the current process.
    drop_last: bool, default False
        Whether or not to drop the last batch in an epoch. This is useful when you need to
        guarantee that each batch contains exactly `batch_size` rows - since the last batch
        will usually contain fewer rows.
    """

    def __init__(
        self,
        dataset,
        batch_size=1,
        shuffle=False,
        seed_fn=None,
        parts_per_chunk=1,
        global_size=None,
        global_rank=None,
        drop_last=False,
        transforms=None,
        device=None,
    ):
        LoaderBase.__init__(
            self,
            dataset,
            batch_size,
            shuffle,
            seed_fn=seed_fn,
            parts_per_chunk=parts_per_chunk,
            global_size=global_size,
            global_rank=global_rank,
            drop_last=drop_last,
            transforms=transforms,
            device=device,
        )
        self._map_fns = []

    def map(self, fn):
        """
        Applying a function to each batch.

        This can for instance be used to add `sample_weight` to the model.
        """
        self._map_fns.append(fn)

        return self

    def __iter__(self):
        return LoaderBase.__iter__(self)

    def _get_device_ctx(self, dev):
        if dev == "cpu":
            return torch.device("cpu")
        return torch.cuda.device(f"cuda:{dev}")

    def _unpack(self, dlpack):
        if self.device == "cpu":
            values = dlpack.values if hasattr(dlpack, "values") else dlpack
            dtype = values.dtype
            dtype = numpy_to_torch_dtype_dict[dtype.type] if hasattr(dtype, "type") else dtype
            values = torch.Tensor(values).type(dtype)
        else:
            values = from_dlpack(dlpack)
        if len(values.shape) <= 1:
            values = values.view(-1, 1)
        return values

    def _to_tensor(self, gdf):
        return self._unpack(self._pack(gdf))

    def _split_fn(self, tensor, idx, axis=0):
        return torch.split(tensor, idx, dim=axis)

    def _tensor_split(self, tensor, idx, axis=0):
        # [x for x in torch.tensor_split(tensor, idx, axis=axis)] seems to be slower 50x
        # Using view instead of .squeeze for the case of single batch
        return [self._reshape_dim(x) for x in torch.tensor_split(tensor, idx, axis=axis)]

    def _reshape_dim(self, tensor):
        return tensor.view(-1)

    def _pull_values_offsets(self, values_offset):
        # pull_values_offsets, return values offsets diff_offsets
        if isinstance(values_offset, tuple):
            values = values_offset[0].flatten()
            offsets = values_offset[1].flatten()
        else:
            values = values_offset.flatten()
            offsets = torch.arange(values.size()[0], device=self.device)
<<<<<<< HEAD
        num_rows = len(offsets)
=======
        num_rows = len(offsets) - 1
>>>>>>> dbf88161
        diff_offsets = offsets[1:] - offsets[:-1]
        return values, offsets, diff_offsets, num_rows

    def _get_max_seq_len(self, diff_offsets):
        return int(diff_offsets.max())

    # Building the indices to reconstruct the sparse tensors

    def _get_indices(self, offsets, diff_offsets):
        row_ids = torch.arange(len(offsets) - 1, device=self.device)
        row_ids_repeated = torch.repeat_interleave(row_ids, diff_offsets)
        row_offset_repeated = torch.repeat_interleave(offsets[:-1], diff_offsets)
        col_ids = torch.arange(len(row_offset_repeated), device=self.device) - row_offset_repeated
        indices = torch.cat([row_ids_repeated.unsqueeze(-1), col_ids.unsqueeze(-1)], axis=1)
        return indices

    def _sum(self, tensor):
        return tensor.sum()

    def _row_lengths_to_offsets(self, row_lengths):
        zero_value = torch.tensor([0], device=self.device)
        if len(row_lengths.shape) == 2:
            zero_value = zero_value.view(-1, 1)
        return torch.cat((zero_value, torch.cumsum(row_lengths, 0)))

    def _build_sparse_tensor(
        self, values, offsets, diff_offsets, num_rows, seq_limit, sparse_as_dense
    ):
        indices = self._get_indices(offsets, diff_offsets)
        sparse_tensor = torch.sparse_coo_tensor(
            indices.T, values, torch.Size([num_rows, seq_limit]), device=self.device
        )
        if sparse_as_dense:
            sparse_tensor = sparse_tensor.to_dense()
        return sparse_tensor

    def _process_batch(self, tensors):
        to_return = super()._process_batch(tensors)

        for map_fn in self._map_fns:
            to_return = map_fn(*to_return)

        return to_return

    def _cast_to_numpy_dtype(self, dtype):
        """
        Get the numpy dtype from the framework dtype.
        """
        return torch_to_numpy_dtype_dict[dtype]

    def _add_last_offset(self, index, value):
        """
        Add last length of value as last offset to index
        """
        dtype = index.dtype
        device = index.device
        return torch.concat(
            [index.view(-1), torch.tensor([value.shape[0]], dtype=dtype, device=device)]
        )


class DLDataLoader(torch.utils.data.DataLoader):
    """
    This class is an extension of the torch dataloader.
    It is required to support the FastAI framework.
    """

    @property
    def device(self):
        return torch.device("cuda" if torch.cuda.is_available() else "cpu")

    def __len__(self):
        return len(self.dataset)<|MERGE_RESOLUTION|>--- conflicted
+++ resolved
@@ -146,11 +146,7 @@
         else:
             values = values_offset.flatten()
             offsets = torch.arange(values.size()[0], device=self.device)
-<<<<<<< HEAD
-        num_rows = len(offsets)
-=======
         num_rows = len(offsets) - 1
->>>>>>> dbf88161
         diff_offsets = offsets[1:] - offsets[:-1]
         return values, offsets, diff_offsets, num_rows
 
