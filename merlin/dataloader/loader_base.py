#
# Copyright (c) 2021, NVIDIA CORPORATION.
#
# Licensed under the Apache License, Version 2.0 (the "License");
# you may not use this file except in compliance with the License.
# You may obtain a copy of the License at
#
#     http://www.apache.org/licenses/LICENSE-2.0
#
# Unless required by applicable law or agreed to in writing, software
# distributed under the License is distributed on an "AS IS" BASIS,
# WITHOUT WARRANTIES OR CONDITIONS OF ANY KIND, either express or implied.
# See the License for the specific language governing permissions and
# limitations under the License.
#
import copy
import itertools
import math
import queue
import threading
import warnings
from typing import List, Optional

import numpy as np

try:
    import cupy
except ImportError:
    cupy = None

from merlin.core.dispatch import (
    HAS_GPU,
    annotate,
    concat,
    generate_local_seed,
    is_list_dtype,
    make_df,
    pull_apart_list,
)
from merlin.dag import BaseOperator, ColumnSelector, DictArray, Graph, Node, ungroup_values_offsets
from merlin.dag.executors import LocalExecutor
from merlin.io import shuffle_df
from merlin.schema import Schema, Tags


def _num_steps(num_samples, step_size):
    return math.ceil(num_samples / step_size)


class LoaderBase:
    """Base class containing common functionality between the PyTorch and TensorFlow dataloaders."""

    _use_row_lengths = False

    def __init__(
        self,
        dataset,
        batch_size,
        shuffle=True,
        seed_fn=None,
        parts_per_chunk=1,
        global_size=None,
        global_rank=None,
        drop_last=False,
        transforms=None,
        device=None,
    ):
        self.dataset = dataset
        self.batch_size = batch_size
        self.shuffle = shuffle
        self.seed_fn = seed_fn
        self.parts_per_chunk = parts_per_chunk
        self.global_size = global_size or 1
        self.global_rank = global_rank or 0
        self.drop_last = drop_last

        device = device or 0
        self.device = "cpu" if not HAS_GPU or dataset.cpu else device

        if self.device == "cpu":
            self._array_lib = np
        else:
            self._array_lib = cupy

        self.indices = self._array_lib.arange(self.dataset.npartitions)

        if not dataset.schema:
            warnings.warn(
                "no schema associated with the input dataset. "
                "Calling dataset.infer_schema to automatically generate"
            )
            dataset.schema = dataset.infer_schema()

        self._epochs = 1
        self.num_rows_processed = 0

        self.__buff = None
        self.__buff_len = None
        self._batch_itr = None
        self._workers = None

        self._transforms = None
        self.executor = None
        self._transform_graph = None

        if transforms is not None:
            if isinstance(transforms, List):
                carry_node = Node(ColumnSelector("*"))
                for transform in transforms:
                    if not isinstance(transform, BaseOperator):
                        raise TypeError(
                            f"Detected invalid transform, {type(transform)},"
                            "we only support operators based on the merlin core"
                            "`BaseOperator`"
                        )
                    carry_node = carry_node >> transform
                transform_graph = Graph(carry_node)
            elif type(transforms, Graph):
                transform_graph = transforms
            self._transform_graph = transform_graph
            self.executor = LocalExecutor()

        schema = dataset.schema
        self.input_schema = schema

    @property
    def transforms(self) -> Optional[Node]:
        return self._transforms

    def __enter__(self):
        return self

    def __exit__(self, exc_type, exc_value, traceback):
        self.stop()

    @property
    def _buff(self):
        if self.__buff is None:
            # we set size of chunk queue to 1 we only want one chunk in queue at a time.
            self.__buff = ChunkQueue(
                self,
                1,
                num_parts=self.parts_per_chunk,
                shuffle=self.shuffle,
                epochs=self._epochs,
            )
        return self.__buff

    @property
    def _buff_len(self):
        if self.__buff_len is None:
            # run once instead of every time len called
            self.__buff_len = len(self._buff)
        return self.__buff_len

    def epochs(self, epochs=1):
        """Create a dataloader that will efficiently run for more than one epoch.

        Parameters
        ----------
        epochs : int, optional
            Number of epochs the dataloader should process data, by default 1

        Returns
        -------
        DataLoader
            return a dataloader that will run for user defined epochs.
        """
        if epochs == self._epochs:
            return self
        new_dataloader = copy.copy(self)
        new_dataloader._set_epochs(epochs)
        return new_dataloader

    def _set_epochs(self, epochs):
        self.stop()
        self.__buff = None
        self.__buff_len = None
        self._epochs = epochs

    def __len__(self):
        batches = _num_steps(self._buff_len, self.batch_size)
        if self.drop_last and self._buff_len % self.batch_size > 0:
            batches = batches - 1
        return batches

    @property
    def _working(self):
        if self._workers is not None:
            return any(t.is_alive() for t in self._workers)
        return False

    def stop(self):
        """Halts and resets the initialization parameters of the dataloader."""
        # TODO: raise warning or even error if condition
        # isn't met?
        if self._workers is not None:
            if not self._buff.stopped:
                self._buff.stop()
            for t in self._workers:
                t.join()
            # remove joined threads from list
            self._workers = None
            self._buff.q_out.queue.clear()
        self._batch_itr = None

    def _indices_for_process(self):
        # this should be self.indices divided by total processes, global set
        if len(self.indices) < self.global_size:
            warnings.warn(
                f"""You have more processes({self.global_size}) than dataset
                    partitions({len(self.indices)}), reduce the number of processes."""
            )
            raise IndexError
        per_worker = _num_steps(len(self.indices), self.global_size)
        # identify process rank out of all processes (not local rank)
        start = self.global_rank * per_worker
        return self.indices[start : start + per_worker].tolist()

    @annotate("_shuffle_indices", color="darkgreen", domain="merlin_dataloader")
    def _shuffle_indices(self):
        generate_local_seed(self.global_rank, self.global_size)
        if self.seed_fn:
            new_seed = self.seed_fn()
            self._array_lib.random.seed(new_seed)
        self._array_lib.random.shuffle(self.indices)
        generate_local_seed(self.global_rank, self.global_size)

    def __iter__(self):
        self.stop()
        self.num_rows_processed = 0
        if self._buff.stopped:
            self._buff.start()

        # shuffle partition indices to bring disparate
        # parts of the dataset "close" to one another
        if self.shuffle:
            self._shuffle_indices()

        # build and start new threads for loading and
        # concatenating data
        self._workers = []
        t = threading.Thread(target=self._buff.load_chunks, args=(self.device,))
        t.daemon = True
        t.start()
        self._workers.append(t)
        return self

    def __next__(self):
        """Get the next batch."""
        return self._get_next_batch()

    def peek(self):
        """Get the next batch without advancing the iterator."""
        return self._peek_next_batch()

    def _data_iter(self, epochs):
        indices = self._indices_for_process()
        return self.dataset.to_iter(
            indices=indices, epochs=epochs, columns=self.dataset.schema.column_names
        )

    def _fetch_chunk(self):
        chunks = self._buff.get()
        if isinstance(chunks, Exception):
            self.stop()
            raise chunks
        self._batch_itr = iter(chunks)

    def _peek_next_batch(self):
        """Return next batch without advancing the iterator."""
        if self._workers is None:
            LoaderBase.__iter__(self)

        # get the first chunks
        if self._batch_itr is None:
            self._fetch_chunk()

        # try to iterate through existing batches
        try:
            batch = next(self._batch_itr)
            self._batch_itr = itertools.chain([batch], self._batch_itr)

        except StopIteration:
            # anticipate any more chunks getting created
            # if not, raise the StopIteration
            if not self._working and self._buff.empty:
                self._workers = None
                self._batch_itr = None
                raise

            # otherwise get the next chunks and return
            # the first batch
            self._fetch_chunk()
            batch = next(self._batch_itr)
            self._batch_itr = itertools.chain([batch], self._batch_itr)

        return batch

    def _get_next_batch(self):
        """
        adding this cheap shim so that we can call this
        step without it getting overridden by the
        framework-specific parent class's `__next__` method.
        TODO: can this be better solved with a metaclass
        implementation? My gut is that we don't actually
        necessarily *want*, in general, to be overriding
        __next__ and __iter__ methods
        """
        # we've never initialized, do that now
        # need this because tf.keras.Model.fit will
        # call next() cold
        if self._workers is None:
            LoaderBase.__iter__(self)

        # get the first chunks
        if self._batch_itr is None:
            self._fetch_chunk()

        # try to iterate through existing batches
        try:
            batch = next(self._batch_itr)
        except StopIteration:
            # anticipate any more chunks getting created
            # if not, raise the StopIteration
            if not self._working and self._buff.empty:
                self._workers = None
                self._batch_itr = None
                raise

            # otherwise get the next chunks and return
            # the first batch
            self._fetch_chunk()
            batch = next(self._batch_itr)
        # if batch[0] is empty but other exist
        for sub in batch:
            if sub is not None and len(sub) > 0:
                self.num_rows_processed += len(sub)
                break
        return batch

    @annotate("make_tensors", color="darkgreen", domain="merlin_dataloader")
    def make_tensors(self, gdf, use_row_lengths=False):
        """Yields batches of tensors from a dataframe

        Parameters
        ----------
        gdf : DataFrame
            A dataframe type object.
        use_row_lengths : bool, optional
            Enable using row lengths instead of offsets for list columns, by default False

        Returns
        -------
        Dict[Tensors]
            A dictionary of the column tensor representations.

        """
        split_idx = self._get_segment_lengths(len(gdf))

        # convert dataframe to framework-specific tensors
        tensors_by_name = self._process_dataframe(gdf)

        # split them into batches and map to the framework-specific output format
        tensor_batches = {}

        for tensor_key, tensor_value in tensors_by_name.items():
            if isinstance(tensor_value, tuple):
                values, offsets = tensor_value
                row_lengths = offsets[1:] - offsets[:-1]
                batch_row_lengths = self._split_fn(row_lengths, split_idx)
                values_split_idx = [self._sum(row_lengths) for row_lengths in batch_row_lengths]
                batch_values = self._split_fn(values, values_split_idx)
                tensor_batches[tensor_key] = {
                    "values": batch_values,
                    "row_lengths": batch_row_lengths,
                }
            else:
                tensor_batches[tensor_key] = self._split_fn(tensor_value, split_idx)

        for batch_idx in range(len(split_idx)):
            batch = {}
            for tensor_key in tensors_by_name:
                tensor_value = tensor_batches[tensor_key]
                if isinstance(tensor_value, dict):
                    values = tensor_value["values"][batch_idx]
                    row_partition = tensor_value["row_lengths"][batch_idx]
                    if not use_row_lengths:
                        row_partition = self._row_lengths_to_offsets(row_partition)
                    batch[tensor_key] = values, row_partition
                else:
<<<<<<< HEAD
                    batch_row_lengths = [None] * (len(batch_offsets) - 1)

                # group all these indices together and iterate through
                # them in batches to grab the proper elements from each
                # values tensor
                chunk = zip(chunk, batch_offsets[:-1], batch_offsets[1:], batch_row_lengths)

            for n, c in enumerate(chunk):
                if isinstance(c, tuple):
                    c, off0s, off1s, _row_lengths = c
                    offsets_split_idx = [1 for _ in range(num_list_columns)]
                    off0s = self._split_fn(off0s, offsets_split_idx, axis=1)
                    off1s = self._split_fn(off1s, offsets_split_idx, axis=1)
                    if use_row_lengths:
                        _row_lengths = self._split_fn(_row_lengths, offsets_split_idx, axis=1)

                    # TODO: does this need to be ordereddict?
                    batch_lists = {}
                    for k, (column_name, values) in enumerate(lists.items()):
                        off0, off1 = off0s[k], off1s[k]
                        if use_row_lengths:
                            row_length = _row_lengths[k]

                        # need to grab scalars for TF case
                        if len(off0.shape) == 1:
                            start, stop = off0[0], off1[0]
                        elif len(off0.shape) == 2:
                            start, stop = off0[0, 0], off1[0, 0]
                        else:
                            print(off0, off1)
                            raise ValueError
                        value = values[int(start) : int(stop)]
                        index = off0 - start if not use_row_lengths else row_length
                        if not use_row_lengths:
                            index = self._add_last_offset(index, value)
                        value = self._reshape_dim(value)
                        index = self._reshape_dim(index)
                        batch_lists[column_name] = (value, index)
                    c = (c, batch_lists)

                batches[n].append(c)
        return (self._handle_tensors(batch, names) for batch in batches)
=======
                    batch[tensor_key] = tensor_value[batch_idx]

            yield self._process_batch(batch)
>>>>>>> dbf88161

    def _get_segment_lengths(self, num_samples):
        """
        Helper function to build indices to pass
        to <torch|tf>.split functions for breaking
        up into batches
        """
        num_full_batches = _num_steps(num_samples, self.batch_size) - 1
        idx = [self.batch_size for _ in range(num_full_batches)]
        idx.append(num_samples - num_full_batches * self.batch_size)
        return idx

    def _to_sparse_tensor(self, values_offset, column_name):
        """
        Create a sparse representation of the input tensor.
        values_offset is either a tensor or a tuple of tensor, offset.
        """
        seq_limit = self.sparse_max[column_name]
        values, offsets, diff_offsets, num_rows = self._pull_values_offsets(values_offset)
        max_seq_len = self._get_max_seq_len(diff_offsets)
        if max_seq_len > seq_limit:
            raise ValueError(
                "The default sequence length has been configured "
                + f"to {seq_limit} but the "
                + f"largest sequence in this batch have {max_seq_len} length"
            )
        sparse_as_dense = column_name in self.sparse_as_dense
        return self._build_sparse_tensor(
            values, offsets, diff_offsets, num_rows, seq_limit, sparse_as_dense
        )

    def _to_tensor(self, gdf):
        """
        One of the mandatory functions a child class needs
        to implement. Maps from a cudf DataFrame to a
        tensor in the appropriate library, with an optional
        dtype kwarg to do explicit casting if need be
        """
        raise NotImplementedError

    def _get_device_ctx(self, dev):
        """
        One of the mandatory functions a child class needs
        to implement. Maps from a GPU index to a framework
        context object for placing tensors on specific GPUs
        """
        raise NotImplementedError

    def _cast_to_numpy_dtype(self, dtype):
        """
        Get the numpy dtype from the framework dtype.
        """
        raise NotImplementedError

    def _split_fn(self, tensor, idx, axis=0):
        raise NotImplementedError

    def _separate_list_columns(self, gdf):
        lists, scalars = [], []
        for col in gdf.columns:
            if is_list_dtype(gdf[col]):
                lists.append(col)
            else:
                scalars.append(col)
        return scalars, lists

    @annotate("_process_dataframe", color="darkgreen", domain="merlin_dataloader")
    def _process_dataframe(self, gdf):
        """Convert a dataframe into framework tensors.
        Returns dictionary of tensors by feature name.
        Where scalar features are grouped under the same key (tuple of column names)
        when they share the same dtype.
        """
        tensors_by_name = {}
        for column_names in self.dtype_reverse_map.values():
            gdf_i = gdf[column_names]
            gdf.drop(columns=column_names, inplace=True)

            scalars, lists = self._separate_list_columns(gdf_i)

            if scalars:
                # split out cols and change all scalars
                # should always return dict column_name: values, offsets (optional)
                scalars = self._to_tensor(gdf_i[scalars])
                tensor_key = tuple(column_names) if len(column_names) > 1 else column_names[0]
                tensors_by_name[tensor_key] = scalars

            if lists:
                # split out lists
                for column_name in lists:
                    column = gdf_i.pop(column_name)
                    leaves, col_offsets = pull_apart_list(column, device=self.device)

                    if isinstance(leaves[0], list):
                        leaves, nest_offsets = pull_apart_list(leaves, device=self.device)
                        col_offsets = nest_offsets.iloc[col_offsets[:]]

<<<<<<< HEAD
                    offsets[column_name] = col_offsets
                    list_tensors[column_name] = self._to_tensor(leaves)
                x = x, list_tensors
            tensors.append(x)
            tensor_names.append(column_names)

        if not offsets.empty:
            offsets_tensor = self._to_tensor(offsets)
            if len(offsets_tensor.shape) == 1:
                offsets_tensor = offsets_tensor[:, None]
            tensors.append(offsets_tensor)
        del gdf, offsets
=======
                    tensors_by_name[column_name] = self._to_tensor(leaves), self._to_tensor(
                        col_offsets
                    )
>>>>>>> dbf88161

        return tensors_by_name

    @annotate("_process_batch", color="darkgreen", domain="merlin_dataloader")
    def _process_batch(self, tensors):
        X = {}
<<<<<<< HEAD
        for idx, (tensor, names) in enumerate(zip(tensors, tensor_names)):
            lists = {}
            if isinstance(tensor, tuple):
                tensor, lists = tensor

            names = [i for i in names if i not in lists]
            # now add in any scalar tensors
            if len(names) > 1:
                tensors = self._tensor_split(tensor, len(names), axis=1)
                # pull out label tensor from here
                lists.update(zip(names, tensors))
            elif len(names) == 1:
                lists[names[0]] = self._reshape_dim(tensor)
            X.update(lists)
=======
        for k, v in tensors.items():
            if isinstance(k, tuple):
                values = self._tensor_split(v, len(k), axis=1)
                for column_name, column_value in zip(k, values):
                    X[column_name] = column_value
            else:
                X[k] = v
>>>>>>> dbf88161

        X = ungroup_values_offsets(X)
        for column_name in self.sparse_names:
            if column_name in self.sparse_max:
                # raise ValueError(
                #     f"Did not convert {column_name} to sparse due to missing sparse_max entry"
                # )
                tensor = (X[f"{column_name}__values"], X[f"{column_name}__offsets"])
                X.pop(f"{column_name}__values")
                X.pop(f"{column_name}__offsets")
                X[column_name] = self._to_sparse_tensor(tensor, column_name)

        # Return a tensor if we have only one label column, but return a
        # dictionary of tensors if there are multiple label columns, since
        # dictionary output is required in Merlin Models and Transformers4Rec.
        # If a user is using a vanilla Keras model with multiple labels,
        # they would need to provide matching column names in the output layer
        # of the Keras model.
        if len(self.label_names) == 0:
            labels = None
        elif len(self.label_names) == 1:
            labels = X.pop(self.label_names[0])
        else:
            labels = {}
            for label in self.label_names:
                labels[label] = X.pop(label)

        if self.transforms:
            X = self.executor.transform(DictArray(X), [self.transforms])

        return X, labels

    def _pack(self, gdf):
        if isinstance(gdf, np.ndarray):
            return gdf
        # if self.device has value ('cpu') gdf should not be transferred to dlpack
        elif hasattr(gdf, "to_dlpack") and callable(getattr(gdf, "to_dlpack")) and not self.device:
            return gdf.to_dlpack()
        elif hasattr(gdf, "to_numpy") and callable(getattr(gdf, "to_numpy")):
            gdf = gdf.to_numpy()
            if isinstance(gdf[0], list):
                gdf = np.stack(gdf)
            return gdf
        return gdf.toDlpack()

    @property
    def schema(self) -> Schema:
        """Get input schema of data to be loaded

        Returns
        -------
        ~merlin.schema.Schema
            Schema corresponding to the data
        """
        warnings.warn(
            "This `schema` property is deprecated and will be removed in a future version. "
            "Please use either the `input_schema` or `output_schema` property instead."
        )
        return self._input_schema

    @property
    def input_schema(self) -> Schema:
        """Get input schema of data to be loaded.

        If there are no transforms then this will be the same as the output schema.

        Returns
        -------
        ~merlin.schema.Schema
            Schema corresponding to the data that will be loaded  prior to any transforms.
        """
        return self._input_schema

    @property
    def output_schema(self) -> Schema:
        """Get output schema of data being loaded.

        When there are transforms defined that change the features being loaded,
        This output schema is intended to account for this and should match
        the features returned by the loader. If there are no transforms then this
        will be the same as the input schema.

        Returns
        -------
        ~merlin.schema.Schema
            Schema corresponding to the data that will be output by the loader
        """
        return self._output_schema

    @input_schema.setter
    def input_schema(self, value):
        """Set schema property
        Parameters
        ----------
        value : ~merlin.schema.Schema
            The schema corresponding to data to be loaded.
        Raises
        ------
        ValueError
            When value provided doesn't match expected type
        """
        if self._batch_itr is not None:
            raise RuntimeError(
                "Setting the input_schema after the dataloader has started is not supported. "
                "If you would like to change the input_schema "
                "please change before reading the first batch. "
            )
        if not isinstance(value, Schema):
            raise ValueError(
                "schema value on loader must be of type merlin.io.Schema. "
                f"provided: {type(value)}"
            )
        self._input_schema = value

        self.cat_names = (
            value.select_by_tag(Tags.CATEGORICAL).excluding_by_tag(Tags.TARGET).column_names
        )
        self.cont_names = (
            value.select_by_tag(Tags.CONTINUOUS).excluding_by_tag(Tags.TARGET).column_names
        )
        self.label_names = value.select_by_tag(Tags.TARGET).column_names

        self.sparse_names = []
        self.sparse_max = {}
        self.sparse_as_dense = set()
        self.dtype_reverse_map = {}

        for col_name, col_spec in self._input_schema.column_schemas.items():
            if col_spec.dtype not in self.dtype_reverse_map:
                self.dtype_reverse_map[col_spec.dtype] = [col_name]
            else:
                self.dtype_reverse_map[col_spec.dtype].append(col_name)
            if col_spec.is_list:
                self.sparse_names.append(col_name)

                value_count = col_spec.value_count
                if value_count and value_count.max:
                    self.sparse_max[col_name] = value_count.max

                if not col_spec.is_ragged:
                    self.sparse_as_dense.add(col_name)

                    if not value_count:
                        # TODO: error message linking to docs
                        raise ValueError(
                            f"Dense column {col_name} doesn't have the max value_count defined"
                            " in the schema"
                        )

        if self._transform_graph is not None:
            self._transforms = self._transform_graph.construct_schema(
                self._input_schema
            ).output_node
            self._output_schema = self._transforms.output_schema
        else:
            self._output_schema = self._input_schema

        if len(list(self.dtype_reverse_map.keys())) == 0:
            raise ValueError(
                "Neither Categorical or Continuous columns were found by the dataloader. "
                "You must either specify the cat_names, cont_names and "
                "label_names properties or supply a schema.pbtxt file in dataset directory."
            )


class ChunkQueue:
    """This class takes partitions (parts) from an merlin.io.Dataset
    and concatenates them into a cudf dataframe "chunk." This chunk
    is subsequently transformed into its tensor representation using
    the iterator's transform.

    Parameters
    ----------
    qsize: int
        Maximum number of elements to hold in the buffer at one time.
    num_parts : int
        Number of partitions from the iterator, a merlin.io.Dataset to
        concatenate into a "chunk."
    shuffle : bool
        Enable or disable chunk-level shuffling.
    put_wait: float
        Specifies the timeout to wait for a full queue to open up before checking
        for errors and trying again.
    """

    def __init__(self, dataloader, qsize, num_parts=1, shuffle=False, put_wait=1e-6, epochs=1):
        self.num_parts = num_parts
        self.shuffle = shuffle
        self.put_wait = put_wait
        self.q_out = queue.Queue(qsize)
        self._stop_event = threading.Event()
        self.itr = dataloader._data_iter(epochs)
        self.dataloader = dataloader

    def __len__(self):
        return len(self.itr)

    @property
    def stopped(self):
        return self._stop_event.is_set()

    @property
    def empty(self):
        return self.q_out.empty()

    def get(self):
        return self.q_out.get()

    def put(self, packet):
        while True:
            if self.stopped:
                return True

            try:
                self.q_out.put(packet, timeout=self.put_wait)
                return False
            except queue.Full:
                continue

    @annotate("batch", color="darkgreen", domain="merlin_dataloader")
    def batch(self, itr):
        """Iterates through gpu_mem_frac size chunks of dataset
        and concatenates every `num_parts` of them.
        """
        current = []
        while True:
            try:
                value = next(itr)
            except StopIteration:
                if len(current) > 0:
                    yield current
                break

            current.append(value)
            if len(current) == self.num_parts:
                yield current
                current = []

    @annotate("chunk_logic", color="darkgreen", domain="merlin_dataloader")
    def chunk_logic(self, itr):
        spill = None
        for chunks in self.batch(itr):
            if self.stopped:
                return

            if spill is not None and not spill.empty:
                chunks.insert(0, spill)

            chunks = concat(chunks)
            chunks.reset_index(drop=True, inplace=True)
            chunks, spill = self.get_batch_div_chunk(chunks, self.dataloader.batch_size)
            if self.shuffle:
                chunks = shuffle_df(chunks)

            if len(chunks) > 0:
                chunks = self.dataloader.make_tensors(chunks, self.dataloader._use_row_lengths)
                # put returns True if buffer is stopped before
                # packet can be put in queue. Keeps us from
                # freezing on a put on a full queue
                if self.put(chunks):
                    return
            chunks = None
        # takes care final batch, which is less than batch size
        if not self.dataloader.drop_last and spill is not None and not spill.empty:
            spill = self.dataloader.make_tensors(spill, self.dataloader._use_row_lengths)
            self.put(spill)

    @annotate("load_chunks", color="darkgreen", domain="merlin_dataloader")
    def load_chunks(self, dev):
        try:
            itr = iter(self.itr)
            if self.dataloader.device != "cpu":
                with self.dataloader._get_device_ctx(dev):
                    self.chunk_logic(itr)
            else:
                self.chunk_logic(itr)
        except Exception as e:  # pylint: disable=broad-except
            self.put(e)

    # For when an iterator is stopped before iteration is complete.
    def stop(self):
        self._stop_event.set()
        # TODO: should we be clearing? I can imagine a world where
        # you want the thread to stop but still want to grab
        # data out of the buffer
        self.q_out.queue.clear()

    def start(self):
        self._stop_event.clear()

    def get_batch_div_chunk(self, chunks, batch_size):
        # TODO: is there a way to do this using cupy?
        spill_idx = int(chunks.shape[0] / batch_size) * batch_size
        spill = make_df(chunks.iloc[spill_idx:])
        chunks = make_df(chunks.iloc[:spill_idx])
        if not chunks.empty:
            chunks.reset_index(drop=True, inplace=True)
        if not spill.empty:
            spill.reset_index(drop=True, inplace=True)
        return chunks, spill<|MERGE_RESOLUTION|>--- conflicted
+++ resolved
@@ -389,54 +389,9 @@
                         row_partition = self._row_lengths_to_offsets(row_partition)
                     batch[tensor_key] = values, row_partition
                 else:
-<<<<<<< HEAD
-                    batch_row_lengths = [None] * (len(batch_offsets) - 1)
-
-                # group all these indices together and iterate through
-                # them in batches to grab the proper elements from each
-                # values tensor
-                chunk = zip(chunk, batch_offsets[:-1], batch_offsets[1:], batch_row_lengths)
-
-            for n, c in enumerate(chunk):
-                if isinstance(c, tuple):
-                    c, off0s, off1s, _row_lengths = c
-                    offsets_split_idx = [1 for _ in range(num_list_columns)]
-                    off0s = self._split_fn(off0s, offsets_split_idx, axis=1)
-                    off1s = self._split_fn(off1s, offsets_split_idx, axis=1)
-                    if use_row_lengths:
-                        _row_lengths = self._split_fn(_row_lengths, offsets_split_idx, axis=1)
-
-                    # TODO: does this need to be ordereddict?
-                    batch_lists = {}
-                    for k, (column_name, values) in enumerate(lists.items()):
-                        off0, off1 = off0s[k], off1s[k]
-                        if use_row_lengths:
-                            row_length = _row_lengths[k]
-
-                        # need to grab scalars for TF case
-                        if len(off0.shape) == 1:
-                            start, stop = off0[0], off1[0]
-                        elif len(off0.shape) == 2:
-                            start, stop = off0[0, 0], off1[0, 0]
-                        else:
-                            print(off0, off1)
-                            raise ValueError
-                        value = values[int(start) : int(stop)]
-                        index = off0 - start if not use_row_lengths else row_length
-                        if not use_row_lengths:
-                            index = self._add_last_offset(index, value)
-                        value = self._reshape_dim(value)
-                        index = self._reshape_dim(index)
-                        batch_lists[column_name] = (value, index)
-                    c = (c, batch_lists)
-
-                batches[n].append(c)
-        return (self._handle_tensors(batch, names) for batch in batches)
-=======
                     batch[tensor_key] = tensor_value[batch_idx]
 
             yield self._process_batch(batch)
->>>>>>> dbf88161
 
     def _get_segment_lengths(self, num_samples):
         """
@@ -534,54 +489,26 @@
                         leaves, nest_offsets = pull_apart_list(leaves, device=self.device)
                         col_offsets = nest_offsets.iloc[col_offsets[:]]
 
-<<<<<<< HEAD
-                    offsets[column_name] = col_offsets
-                    list_tensors[column_name] = self._to_tensor(leaves)
-                x = x, list_tensors
-            tensors.append(x)
-            tensor_names.append(column_names)
-
-        if not offsets.empty:
-            offsets_tensor = self._to_tensor(offsets)
-            if len(offsets_tensor.shape) == 1:
-                offsets_tensor = offsets_tensor[:, None]
-            tensors.append(offsets_tensor)
-        del gdf, offsets
-=======
                     tensors_by_name[column_name] = self._to_tensor(leaves), self._to_tensor(
                         col_offsets
                     )
->>>>>>> dbf88161
 
         return tensors_by_name
 
     @annotate("_process_batch", color="darkgreen", domain="merlin_dataloader")
     def _process_batch(self, tensors):
         X = {}
-<<<<<<< HEAD
-        for idx, (tensor, names) in enumerate(zip(tensors, tensor_names)):
-            lists = {}
-            if isinstance(tensor, tuple):
-                tensor, lists = tensor
-
-            names = [i for i in names if i not in lists]
-            # now add in any scalar tensors
-            if len(names) > 1:
-                tensors = self._tensor_split(tensor, len(names), axis=1)
-                # pull out label tensor from here
-                lists.update(zip(names, tensors))
-            elif len(names) == 1:
-                lists[names[0]] = self._reshape_dim(tensor)
-            X.update(lists)
-=======
         for k, v in tensors.items():
             if isinstance(k, tuple):
                 values = self._tensor_split(v, len(k), axis=1)
                 for column_name, column_value in zip(k, values):
-                    X[column_name] = column_value
+                    X[column_name] = self._reshape_dim(column_value)
             else:
+                if isinstance(v, tuple):
+                    v = tuple(self._reshape_dim(tv) for tv in v)
+                else:
+                    v = self._reshape_dim(v)
                 X[k] = v
->>>>>>> dbf88161
 
         X = ungroup_values_offsets(X)
         for column_name in self.sparse_names:
