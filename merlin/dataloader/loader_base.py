#
# Copyright (c) 2021, NVIDIA CORPORATION.
#
# Licensed under the Apache License, Version 2.0 (the "License");
# you may not use this file except in compliance with the License.
# You may obtain a copy of the License at
#
#     http://www.apache.org/licenses/LICENSE-2.0
#
# Unless required by applicable law or agreed to in writing, software
# distributed under the License is distributed on an "AS IS" BASIS,
# WITHOUT WARRANTIES OR CONDITIONS OF ANY KIND, either express or implied.
# See the License for the specific language governing permissions and
# limitations under the License.
#
import copy
import itertools
import math
import queue
import threading
import warnings
from typing import List, Optional

import numpy as np

try:
    import cupy
except ImportError:
    cupy = None

from merlin.core.dispatch import (
    HAS_GPU,
    annotate,
    concat,
    generate_local_seed,
    is_list_dtype,
    make_df,
    pull_apart_list,
)
from merlin.dag import BaseOperator, ColumnSelector, DictArray, Graph, Node, ungroup_values_offsets
from merlin.dag.executors import LocalExecutor
from merlin.io import shuffle_df
from merlin.schema import Schema, Tags


def _num_steps(num_samples, step_size):
    return math.ceil(num_samples / step_size)


class LoaderBase:
    """Base class containing common functionality between the PyTorch and TensorFlow dataloaders."""

    _use_row_lengths = False

    def __init__(
        self,
        dataset,
        batch_size,
        shuffle=True,
        seed_fn=None,
        parts_per_chunk=1,
        global_size=None,
        global_rank=None,
        drop_last=False,
        transforms=None,
        device=None,
    ):
        self.dataset = dataset
        self.batch_size = batch_size
        self.shuffle = shuffle
        self.seed_fn = seed_fn
        self.parts_per_chunk = parts_per_chunk
        self.global_size = global_size or 1
        self.global_rank = global_rank or 0
        self.drop_last = drop_last

        device = device or 0
        self.device = "cpu" if not HAS_GPU or dataset.cpu else device

        if self.device == "cpu":
            self._array_lib = np
        else:
            self._array_lib = cupy

        self.indices = self._array_lib.arange(self.dataset.npartitions)

        if not dataset.schema:
            warnings.warn(
                "no schema associated with the input dataset. "
                "Calling dataset.infer_schema to automatically generate"
            )
            dataset.schema = dataset.infer_schema()

        self._epochs = 1
        self.num_rows_processed = 0

        self.__buff = None
        self.__buff_len = None
        self._batch_itr = None
        self._workers = None

        self._transforms = None
        self.executor = None
        self._transform_graph = None

        if transforms is not None:
            if isinstance(transforms, List):
                carry_node = Node(ColumnSelector("*"))
                for transform in transforms:
                    if not isinstance(transform, BaseOperator):
                        raise TypeError(
                            f"Detected invalid transform, {type(transform)},"
                            "we only support operators based on the merlin core"
                            "`BaseOperator`"
                        )
                    carry_node = carry_node >> transform
                transform_graph = Graph(carry_node)
            elif type(transforms, Graph):
                transform_graph = transforms
            self._transform_graph = transform_graph
            self.executor = LocalExecutor()

        schema = dataset.schema
        self.input_schema = schema

    @property
    def transforms(self) -> Optional[Node]:
        return self._transforms

    def __enter__(self):
        return self

    def __exit__(self, exc_type, exc_value, traceback):
        self.stop()

    @property
    def _buff(self):
        if self.__buff is None:
            # we set size of chunk queue to 1 we only want one chunk in queue at a time.
            self.__buff = ChunkQueue(
                self,
                1,
                num_parts=self.parts_per_chunk,
                shuffle=self.shuffle,
                epochs=self._epochs,
            )
        return self.__buff

    @property
    def _buff_len(self):
        if self.__buff_len is None:
            # run once instead of every time len called
            self.__buff_len = len(self._buff)
        return self.__buff_len

    def epochs(self, epochs=1):
        """Create a dataloader that will efficiently run for more than one epoch.

        Parameters
        ----------
        epochs : int, optional
            Number of epochs the dataloader should process data, by default 1

        Returns
        -------
        DataLoader
            return a dataloader that will run for user defined epochs.
        """
        if epochs == self._epochs:
            return self
        new_dataloader = copy.copy(self)
        new_dataloader._set_epochs(epochs)
        return new_dataloader

    def _set_epochs(self, epochs):
        self.stop()
        self.__buff = None
        self.__buff_len = None
        self._epochs = epochs

    def __len__(self):
        batches = _num_steps(self._buff_len, self.batch_size)
        if self.drop_last and self._buff_len % self.batch_size > 0:
            batches = batches - 1
        return batches

    @property
    def _working(self):
        if self._workers is not None:
            return any(t.is_alive() for t in self._workers)
        return False

    def stop(self):
        """Halts and resets the initialization parameters of the dataloader."""
        # TODO: raise warning or even error if condition
        # isn't met?
        if self._workers is not None:
            if not self._buff.stopped:
                self._buff.stop()
            for t in self._workers:
                t.join()
            # remove joined threads from list
            self._workers = None
            self._buff.q_out.queue.clear()
        self._batch_itr = None

    def _indices_for_process(self):
        # this should be self.indices divided by total processes, global set
        if len(self.indices) < self.global_size:
            warnings.warn(
                f"""You have more processes({self.global_size}) than dataset
                    partitions({len(self.indices)}), reduce the number of processes."""
            )
            raise IndexError
        per_worker = _num_steps(len(self.indices), self.global_size)
        # identify process rank out of all processes (not local rank)
        start = self.global_rank * per_worker
        return self.indices[start : start + per_worker].tolist()

    @annotate("_shuffle_indices", color="darkgreen", domain="merlin_dataloader")
    def _shuffle_indices(self):
        generate_local_seed(self.global_rank, self.global_size)
        if self.seed_fn:
            new_seed = self.seed_fn()
            self._array_lib.random.seed(new_seed)
        self._array_lib.random.shuffle(self.indices)
        generate_local_seed(self.global_rank, self.global_size)

    def __iter__(self):
        self.stop()
        self.num_rows_processed = 0
        if self._buff.stopped:
            self._buff.start()

        # shuffle partition indices to bring disparate
        # parts of the dataset "close" to one another
        if self.shuffle:
            self._shuffle_indices()

        # build and start new threads for loading and
        # concatenating data
        self._workers = []
        t = threading.Thread(target=self._buff.load_chunks, args=(self.device,))
        t.daemon = True
        t.start()
        self._workers.append(t)
        return self

    def __next__(self):
        """Get the next batch."""
        return self._get_next_batch()

    def peek(self):
        """Get the next batch without advancing the iterator."""
        return self._peek_next_batch()

    def _data_iter(self, epochs):
        indices = self._indices_for_process()
        return self.dataset.to_iter(
            indices=indices, epochs=epochs, columns=self.dataset.schema.column_names
        )

    def _fetch_chunk(self):
        chunks = self._buff.get()
        if isinstance(chunks, Exception):
            self.stop()
            raise chunks
        self._batch_itr = iter(chunks)

    def _peek_next_batch(self):
        """Return next batch without advancing the iterator."""
        if self._workers is None:
            LoaderBase.__iter__(self)

        # get the first chunks
        if self._batch_itr is None:
            self._fetch_chunk()

        # try to iterate through existing batches
        try:
            batch = next(self._batch_itr)
            self._batch_itr = itertools.chain([batch], self._batch_itr)

        except StopIteration:
            # anticipate any more chunks getting created
            # if not, raise the StopIteration
            if not self._working and self._buff.empty:
                self._workers = None
                self._batch_itr = None
                raise

            # otherwise get the next chunks and return
            # the first batch
            self._fetch_chunk()
            batch = next(self._batch_itr)
            self._batch_itr = itertools.chain([batch], self._batch_itr)

        return batch

    def _get_next_batch(self):
        """
        adding this cheap shim so that we can call this
        step without it getting overridden by the
        framework-specific parent class's `__next__` method.
        TODO: can this be better solved with a metaclass
        implementation? My gut is that we don't actually
        necessarily *want*, in general, to be overriding
        __next__ and __iter__ methods
        """
        # we've never initialized, do that now
        # need this because tf.keras.Model.fit will
        # call next() cold
        if self._workers is None:
            LoaderBase.__iter__(self)

        # get the first chunks
        if self._batch_itr is None:
            self._fetch_chunk()

        # try to iterate through existing batches
        try:
            batch = next(self._batch_itr)
        except StopIteration:
            # anticipate any more chunks getting created
            # if not, raise the StopIteration
            if not self._working and self._buff.empty:
                self._workers = None
                self._batch_itr = None
                raise

            # otherwise get the next chunks and return
            # the first batch
            self._fetch_chunk()
            batch = next(self._batch_itr)
        # if batch[0] is empty but other exist
        for sub in batch:
            if sub is not None and len(sub) > 0:
                self.num_rows_processed += len(sub)
                break
        return batch

    @annotate("make_tensors", color="darkgreen", domain="merlin_dataloader")
    def make_tensors(self, gdf, use_row_lengths=False):
        """Yields batches of tensors from a dataframe

        Parameters
        ----------
        gdf : DataFrame
            A dataframe type object.
        use_row_lengths : bool, optional
            Enable using row lengths instead of offsets for list columns, by default False

        Returns
        -------
        Dict[Tensors]
            A dictionary of the column tensor representations.

        """
        split_idx = self._get_segment_lengths(len(gdf))

        # convert dataframe to framework-specific tensors
        tensors_by_name = self._process_dataframe(gdf)

        # split them into batches and map to the framework-specific output format
        tensor_batches = {}

        for tensor_key, tensor_value in tensors_by_name.items():
            if isinstance(tensor_value, tuple):
                values, offsets = tensor_value
                row_lengths = offsets[1:] - offsets[:-1]
                batch_row_lengths = self._split_fn(row_lengths, split_idx)
                values_split_idx = [self._sum(row_lengths) for row_lengths in batch_row_lengths]
                batch_values = self._split_fn(values, values_split_idx)
                tensor_batches[tensor_key] = {
                    "values": batch_values,
                    "row_lengths": batch_row_lengths,
                }
            else:
                tensor_batches[tensor_key] = self._split_fn(tensor_value, split_idx)

        for batch_idx in range(len(split_idx)):
            batch = {}
            for tensor_key in tensors_by_name:
                tensor_value = tensor_batches[tensor_key]
                if isinstance(tensor_value, dict):
                    values = tensor_value["values"][batch_idx]
                    row_partition = tensor_value["row_lengths"][batch_idx]
                    if not use_row_lengths:
                        row_partition = self._row_lengths_to_offsets(row_partition)
                    batch[tensor_key] = values, row_partition
                else:
                    batch[tensor_key] = tensor_value[batch_idx]

            yield self._process_batch(batch)

    def _get_segment_lengths(self, num_samples):
        """
        Helper function to build indices to pass
        to <torch|tf>.split functions for breaking
        up into batches
        """
        num_full_batches = _num_steps(num_samples, self.batch_size) - 1
        idx = [self.batch_size for _ in range(num_full_batches)]
        idx.append(num_samples - num_full_batches * self.batch_size)
        return idx

    def _to_tensor(self, gdf):
        """
        One of the mandatory functions a child class needs
        to implement. Maps from a cudf DataFrame to a
        tensor in the appropriate library, with an optional
        dtype kwarg to do explicit casting if need be
        """
        raise NotImplementedError

    def _get_device_ctx(self, dev):
        """
        One of the mandatory functions a child class needs
        to implement. Maps from a GPU index to a framework
        context object for placing tensors on specific GPUs
        """
        raise NotImplementedError

    def _cast_to_numpy_dtype(self, dtype):
        """
        Get the numpy dtype from the framework dtype.
        """
        raise NotImplementedError

    def _split_fn(self, tensor, idx, axis=0):
        raise NotImplementedError

    def _separate_list_columns(self, gdf):
        lists, scalars = [], []
        for col in gdf.columns:
            if is_list_dtype(gdf[col]):
                lists.append(col)
            else:
                scalars.append(col)
        return scalars, lists

    @annotate("_process_dataframe", color="darkgreen", domain="merlin_dataloader")
    def _process_dataframe(self, gdf):
        """Convert a dataframe into framework tensors.
        Returns dictionary of tensors by feature name.
        Where scalar features are grouped under the same key (tuple of column names)
        when they share the same dtype.
        """
        tensors_by_name = {}
        for column_names in self.dtype_reverse_map.values():
            gdf_i = gdf[column_names]
            gdf.drop(columns=column_names, inplace=True)

            scalars, lists = self._separate_list_columns(gdf_i)

            if scalars:
                # split out cols and change all scalars
                # should always return dict column_name: values, offsets (optional)
                scalars = self._to_tensor(gdf_i[scalars])
                tensor_key = tuple(column_names) if len(column_names) > 1 else column_names[0]
                tensors_by_name[tensor_key] = scalars

            if lists:
                # split out lists
                for column_name in lists:
                    column = gdf_i.pop(column_name)
                    leaves, col_offsets = pull_apart_list(column, device=self.device)

                    if isinstance(leaves[0], list):
                        leaves, nest_offsets = pull_apart_list(leaves, device=self.device)
                        col_offsets = nest_offsets.iloc[col_offsets[:]]

                    tensors_by_name[column_name] = self._to_tensor(leaves), self._to_tensor(
                        col_offsets
                    )

        return tensors_by_name

    @annotate("_process_batch", color="darkgreen", domain="merlin_dataloader")
    def _process_batch(self, tensors):
        X = {}
        for k, v in tensors.items():
            if isinstance(k, tuple):
                values = self._tensor_split(v, len(k), axis=1)
                for column_name, column_value in zip(k, values):
                    X[column_name] = self._reshape_dim(column_value)
            else:
                if isinstance(v, tuple):
                    v = tuple(self._reshape_dim(tv) for tv in v)
                else:
                    v = self._reshape_dim(v)
                X[k] = v

<<<<<<< HEAD
=======
        X = ungroup_values_offsets(X)
        for column_name in self.sparse_names:
            if column_name in self.sparse_max:
                tensor = (X[f"{column_name}__values"], X[f"{column_name}__offsets"])
                X.pop(f"{column_name}__values")
                X.pop(f"{column_name}__offsets")
                X[column_name] = self._to_sparse_tensor(tensor, column_name)

>>>>>>> 3d1845bd
        # Return a tensor if we have only one label column, but return a
        # dictionary of tensors if there are multiple label columns, since
        # dictionary output is required in Merlin Models and Transformers4Rec.
        # If a user is using a vanilla Keras model with multiple labels,
        # they would need to provide matching column names in the output layer
        # of the Keras model.
        if len(self.label_names) == 0:
            labels = None
        elif len(self.label_names) == 1:
            labels = X.pop(self.label_names[0])
        else:
            labels = {}
            for label in self.label_names:
                labels[label] = X.pop(label)

        if self.transforms:
            X = self.executor.transform(DictArray(X), [self.transforms])

        return X, labels

    def _pack(self, gdf):
        if isinstance(gdf, np.ndarray):
            return gdf
        # if self.device has value ('cpu') gdf should not be transferred to dlpack
        elif hasattr(gdf, "to_dlpack") and callable(getattr(gdf, "to_dlpack")) and not self.device:
            return gdf.to_dlpack()
        elif hasattr(gdf, "to_numpy") and callable(getattr(gdf, "to_numpy")):
            gdf = gdf.to_numpy()
            if isinstance(gdf[0], list):
                gdf = np.stack(gdf)
            return gdf
        return gdf.toDlpack()

    @property
    def schema(self) -> Schema:
        """Get input schema of data to be loaded

        Returns
        -------
        ~merlin.schema.Schema
            Schema corresponding to the data
        """
        warnings.warn(
            "This `schema` property is deprecated and will be removed in a future version. "
            "Please use either the `input_schema` or `output_schema` property instead."
        )
        return self._input_schema

    @property
    def input_schema(self) -> Schema:
        """Get input schema of data to be loaded.

        If there are no transforms then this will be the same as the output schema.

        Returns
        -------
        ~merlin.schema.Schema
            Schema corresponding to the data that will be loaded  prior to any transforms.
        """
        return self._input_schema

    @property
    def output_schema(self) -> Schema:
        """Get output schema of data being loaded.

        When there are transforms defined that change the features being loaded,
        This output schema is intended to account for this and should match
        the features returned by the loader. If there are no transforms then this
        will be the same as the input schema.

        Returns
        -------
        ~merlin.schema.Schema
            Schema corresponding to the data that will be output by the loader
        """
        return self._output_schema

    @input_schema.setter
    def input_schema(self, value):
        """Set schema property
        Parameters
        ----------
        value : ~merlin.schema.Schema
            The schema corresponding to data to be loaded.
        Raises
        ------
        ValueError
            When value provided doesn't match expected type
        """
        if self._batch_itr is not None:
            raise RuntimeError(
                "Setting the input_schema after the dataloader has started is not supported. "
                "If you would like to change the input_schema "
                "please change before reading the first batch. "
            )
        if not isinstance(value, Schema):
            raise ValueError(
                "schema value on loader must be of type merlin.io.Schema. "
                f"provided: {type(value)}"
            )
        self._input_schema = value

        self.cat_names = (
            value.select_by_tag(Tags.CATEGORICAL).excluding_by_tag(Tags.TARGET).column_names
        )
        self.cont_names = (
            value.select_by_tag(Tags.CONTINUOUS).excluding_by_tag(Tags.TARGET).column_names
        )
        self.label_names = value.select_by_tag(Tags.TARGET).column_names

        self.dtype_reverse_map = {}

        for col_name, col_spec in self._input_schema.column_schemas.items():
            if col_spec.dtype not in self.dtype_reverse_map:
                self.dtype_reverse_map[col_spec.dtype] = [col_name]
            else:
                self.dtype_reverse_map[col_spec.dtype].append(col_name)

        if self._transform_graph is not None:
            self._transforms = self._transform_graph.construct_schema(
                self._input_schema
            ).output_node
            self._output_schema = self._transforms.output_schema
        else:
            self._output_schema = self._input_schema

        if len(list(self.dtype_reverse_map.keys())) == 0:
            raise ValueError(
                "Neither Categorical or Continuous columns were found by the dataloader. "
                "You must either specify the cat_names, cont_names and "
                "label_names properties or supply a schema.pbtxt file in dataset directory."
            )


class ChunkQueue:
    """This class takes partitions (parts) from an merlin.io.Dataset
    and concatenates them into a cudf dataframe "chunk." This chunk
    is subsequently transformed into its tensor representation using
    the iterator's transform.

    Parameters
    ----------
    qsize: int
        Maximum number of elements to hold in the buffer at one time.
    num_parts : int
        Number of partitions from the iterator, a merlin.io.Dataset to
        concatenate into a "chunk."
    shuffle : bool
        Enable or disable chunk-level shuffling.
    put_wait: float
        Specifies the timeout to wait for a full queue to open up before checking
        for errors and trying again.
    """

    def __init__(self, dataloader, qsize, num_parts=1, shuffle=False, put_wait=1e-6, epochs=1):
        self.num_parts = num_parts
        self.shuffle = shuffle
        self.put_wait = put_wait
        self.q_out = queue.Queue(qsize)
        self._stop_event = threading.Event()
        self.itr = dataloader._data_iter(epochs)
        self.dataloader = dataloader

    def __len__(self):
        return len(self.itr)

    @property
    def stopped(self):
        return self._stop_event.is_set()

    @property
    def empty(self):
        return self.q_out.empty()

    def get(self):
        return self.q_out.get()

    def put(self, packet):
        while True:
            if self.stopped:
                return True

            try:
                self.q_out.put(packet, timeout=self.put_wait)
                return False
            except queue.Full:
                continue

    @annotate("batch", color="darkgreen", domain="merlin_dataloader")
    def batch(self, itr):
        """Iterates through gpu_mem_frac size chunks of dataset
        and concatenates every `num_parts` of them.
        """
        current = []
        while True:
            try:
                value = next(itr)
            except StopIteration:
                if len(current) > 0:
                    yield current
                break

            current.append(value)
            if len(current) == self.num_parts:
                yield current
                current = []

    @annotate("chunk_logic", color="darkgreen", domain="merlin_dataloader")
    def chunk_logic(self, itr):
        spill = None
        for chunks in self.batch(itr):
            if self.stopped:
                return

            if spill is not None and not spill.empty:
                chunks.insert(0, spill)

            chunks = concat(chunks)
            chunks.reset_index(drop=True, inplace=True)
            chunks, spill = self.get_batch_div_chunk(chunks, self.dataloader.batch_size)
            if self.shuffle:
                chunks = shuffle_df(chunks)

            if len(chunks) > 0:
                chunks = self.dataloader.make_tensors(chunks, self.dataloader._use_row_lengths)
                # put returns True if buffer is stopped before
                # packet can be put in queue. Keeps us from
                # freezing on a put on a full queue
                if self.put(chunks):
                    return
            chunks = None
        # takes care final batch, which is less than batch size
        if not self.dataloader.drop_last and spill is not None and not spill.empty:
            spill = self.dataloader.make_tensors(spill, self.dataloader._use_row_lengths)
            self.put(spill)

    @annotate("load_chunks", color="darkgreen", domain="merlin_dataloader")
    def load_chunks(self, dev):
        try:
            itr = iter(self.itr)
            if self.dataloader.device != "cpu":
                with self.dataloader._get_device_ctx(dev):
                    self.chunk_logic(itr)
            else:
                self.chunk_logic(itr)
        except Exception as e:  # pylint: disable=broad-except
            self.put(e)

    # For when an iterator is stopped before iteration is complete.
    def stop(self):
        self._stop_event.set()
        # TODO: should we be clearing? I can imagine a world where
        # you want the thread to stop but still want to grab
        # data out of the buffer
        self.q_out.queue.clear()

    def start(self):
        self._stop_event.clear()

    def get_batch_div_chunk(self, chunks, batch_size):
        # TODO: is there a way to do this using cupy?
        spill_idx = int(chunks.shape[0] / batch_size) * batch_size
        spill = make_df(chunks.iloc[spill_idx:])
        chunks = make_df(chunks.iloc[:spill_idx])
        if not chunks.empty:
            chunks.reset_index(drop=True, inplace=True)
        if not spill.empty:
            spill.reset_index(drop=True, inplace=True)
        return chunks, spill<|MERGE_RESOLUTION|>--- conflicted
+++ resolved
@@ -491,17 +491,8 @@
                     v = self._reshape_dim(v)
                 X[k] = v
 
-<<<<<<< HEAD
-=======
         X = ungroup_values_offsets(X)
-        for column_name in self.sparse_names:
-            if column_name in self.sparse_max:
-                tensor = (X[f"{column_name}__values"], X[f"{column_name}__offsets"])
-                X.pop(f"{column_name}__values")
-                X.pop(f"{column_name}__offsets")
-                X[column_name] = self._to_sparse_tensor(tensor, column_name)
-
->>>>>>> 3d1845bd
+
         # Return a tensor if we have only one label column, but return a
         # dictionary of tensors if there are multiple label columns, since
         # dictionary output is required in Merlin Models and Transformers4Rec.
