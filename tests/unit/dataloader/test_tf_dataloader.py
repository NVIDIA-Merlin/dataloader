#
# Copyright (c) 2021, NVIDIA CORPORATION.
#
# Licensed under the Apache License, Version 2.0 (the "License");
# you may not use this file except in compliance with the License.
# You may obtain a copy of the License at
#
#     http://www.apache.org/licenses/LICENSE-2.0
#
# Unless required by applicable law or agreed to in writing, software
# distributed under the License is distributed on an "AS IS" BASIS,
# WITHOUT WARRANTIES OR CONDITIONS OF ANY KIND, either express or implied.
# See the License for the specific language governing permissions and
# limitations under the License.
#

import importlib.util
import os
import subprocess
import time
import timeit

import numpy as np
import pandas as pd
import pytest
from sklearn.metrics import roc_auc_score

from merlin.core.dispatch import HAS_GPU, make_df
from merlin.io import Dataset
from merlin.schema import Tags

pytestmark = pytest.mark.tensorflow

try:
    import cupy
except ImportError:
    cupy = None


tf = pytest.importorskip("tensorflow")
# If tensorflow isn't installed skip these tests. Note that the
# tf_dataloader import needs to happen after this line
tf_dataloader = pytest.importorskip("merlin.dataloader.tensorflow")


def test_peek():
    df = make_df({"a": [1, 2, 3]})
    dataset = Dataset(df)
    with tf_dataloader.Loader(dataset, batch_size=1, shuffle=False) as loader:
        first_batch = loader.peek()
        all_batches = list(loader)
    test_case = tf.test.TestCase()
    test_case.assertAllEqual(first_batch, all_batches[0])
    assert len(all_batches) == 3


def test_set_input_schema():
    df = make_df({"a": [1, 2, 3], "b": [[4], [5, 6], [7]]})
    dataset = Dataset(df)
    loader = tf_dataloader.Loader(dataset, batch_size=1)
    loader.input_schema = dataset.schema.excluding_by_name(["b"])
    x, y = loader.peek()
    assert set(x.keys()) == {"a"}


def test_set_input_schema_after_start():
    df = make_df({"a": [1, 2, 3], "b": [4, 5, 6]})
    dataset = Dataset(df)
    loader = tf_dataloader.Loader(dataset, batch_size=1)
    with pytest.raises(RuntimeError) as exc_info:
        _ = next(loader)
        loader.input_schema = dataset.schema.excluding_by_name(["b"])
    assert "Setting the input_schema after the dataloader has started is not supported" in str(
        exc_info.value
    )


def test_simple_model():
    df = make_df({"a": [0.1, 0.2, 0.3], "label": [0, 1, 0]})
    dataset = Dataset(df)
    dataset.schema["label"] = dataset.schema["label"].with_tags(Tags.TARGET)

    loader = tf_dataloader.Loader(dataset, batch_size=1)

    inputs = tf.keras.Input(name="a", dtype=tf.float32, shape=(1,))
    outputs = tf.keras.layers.Dense(16, "relu")(inputs)
    outputs = tf.keras.layers.Dense(1, activation="softmax")(outputs)
    model = tf.keras.Model(inputs=inputs, outputs=outputs)
    model.compile(optimizer="sgd", loss="binary_crossentropy", metrics=["accuracy"])
    history_callback = model.fit(loader, epochs=2, shuffle=False)
    assert len(history_callback.history["loss"]) == 2
    assert all(loss > 0.0 for loss in history_callback.history["loss"])

    preds_model = model.predict({"a": tf.constant([0.1, 0.2, 0.3])})
    preds_loader = model.predict(loader)
    assert preds_model.shape == preds_loader.shape

    _ = model.evaluate(loader)


def test_with_device():
    dataset = Dataset(make_df({"a": [1]}))
    tf_dataloader.Loader(dataset, batch_size=1, device=1).peek()


def test_nested_list():
    num_rows = 100
    batch_size = 12

    df = pd.DataFrame(
        {
            # ToDo: We deprioritized nested columns - it requires multiple offsets
            # "data": [
            #   np.random.rand(np.random.randint(10) + 1, 3).tolist() for i in range(num_rows)
            # ],
            # keep a data field because we use index in the tests
            "data": [np.random.rand() for i in range(num_rows)],
            "data2": [np.random.rand(np.random.randint(10) + 1).tolist() for i in range(num_rows)],
            "label": [np.random.rand() for i in range(num_rows)],
        }
    )
    ds = Dataset(df)
    schema = ds.schema
    schema["label"] = schema["label"].with_tags([Tags.TARGET])
    ds.schema = schema
    loader = tf_dataloader.Loader(
        ds,
        batch_size=batch_size,
        shuffle=False,
    )

    batch = next(loader)
    # [[1,2,3],[3,1],[...],[]]
    #     @tf.function
    #     def _ragged_for_nested_data_col():
    #         nested_data_col = tf.RaggedTensor.from_row_lengths(
    #             batch[0]["data"][0][:, 0], tf.cast(batch[0]["data"][1][:, 0], tf.int32)
    #         ).to_tensor()
    #         return nested_data_col

    #     nested_data_col = _ragged_for_nested_data_col()
    #     true_data_col = tf.reshape(
    #         tf.ragged.constant(df.iloc[:batch_size, 0].tolist()).to_tensor(), [batch_size, -1]
    #     )

    # [1,2,3]
    @tf.function
    def _ragged_for_multihot_data_col():
        multihot_data2_col = tf.RaggedTensor.from_row_splits(
            batch[0]["data2__values"], tf.cast(batch[0]["data2__offsets"], tf.int32)
        ).to_tensor()
        return multihot_data2_col

    multihot_data2_col = _ragged_for_multihot_data_col()
    true_data2_col = tf.reshape(
        tf.ragged.constant(df.iloc[:batch_size, 1].tolist()).to_tensor(),
        [batch_size, -1],
    )
    #     assert nested_data_col.shape == true_data_col.shape
    #     assert np.allclose(nested_data_col.numpy(), true_data_col.numpy())
    assert multihot_data2_col.shape == true_data2_col.shape
    assert np.allclose(multihot_data2_col.numpy(), true_data2_col.numpy())


def test_shuffling():
    num_rows = 10000
    batch_size = 10000

    df = pd.DataFrame({"a": np.asarray(range(num_rows)), "b": np.asarray([0] * num_rows)})

    ds = Dataset(df)
    ds.schema["b"] = ds.schema["b"].with_tags([Tags.TARGET])

    train_dataset = tf_dataloader.Loader(ds, batch_size=batch_size, shuffle=True)

    batch = next(train_dataset)

    first_batch = tf.reshape(tf.cast(batch[0]["a"].cpu(), tf.int32), (batch_size,))
    in_order = tf.range(0, batch_size, dtype=tf.int32)

    assert (first_batch != in_order).numpy().any()
    assert (tf.sort(first_batch) == in_order).numpy().all()


@pytest.mark.parametrize("batch_size", [10, 9, 8])
@pytest.mark.parametrize("drop_last", [True, False])
@pytest.mark.parametrize("num_rows", [100])
def test_tf_drp_reset(tmpdir, batch_size, drop_last, num_rows):
    df = make_df(
        {
            "cat1": [1] * num_rows,
            "cat2": [2] * num_rows,
            "cat3": [3] * num_rows,
            "label": [0] * num_rows,
            "cont3": [3.0] * num_rows,
            "cont2": [2.0] * num_rows,
            "cont1": [1.0] * num_rows,
        }
    )
    path = os.path.join(tmpdir, "dataset.parquet")
    df.to_parquet(path)

    ds = Dataset(df)
    ds.schema["label"] = ds.schema["label"].with_tags(Tags.TARGET)

    data_itr = tf_dataloader.Loader(
        ds,
        batch_size=batch_size,
        shuffle=False,
        drop_last=drop_last,
    )

    all_len = len(data_itr) if drop_last else len(data_itr) - 1
    all_rows = 0
    for idx, (X, y) in enumerate(data_itr):
        all_rows += len(X["cat1"])
        if idx < all_len:
            assert list(X["cat1"].numpy()) == [1] * batch_size
            assert list(X["cat2"].numpy()) == [2] * batch_size
            assert list(X["cat3"].numpy()) == [3] * batch_size
            assert list(X["cont1"].numpy()) == [1.0] * batch_size
            assert list(X["cont2"].numpy()) == [2.0] * batch_size
            assert list(X["cont3"].numpy()) == [3.0] * batch_size

    if drop_last and num_rows % batch_size > 0:
        assert num_rows > all_rows
    else:
        assert num_rows == all_rows


def test_tf_catname_ordering(tmpdir):
    df = make_df(
        {
            "cat1": [1] * 100,
            "cat2": [2] * 100,
            "cat3": [3] * 100,
            "label": [0] * 100,
            "cont3": [3.0] * 100,
            "cont2": [2.0] * 100,
            "cont1": [1.0] * 100,
        }
    )
    path = os.path.join(tmpdir, "dataset.parquet")
    df.to_parquet(path)

    ds = Dataset(df)
    ds.schema["label"] = ds.schema["label"].with_tags(Tags.TARGET)

    data_itr = tf_dataloader.Loader(
        ds,
        batch_size=10,
        shuffle=False,
    )

    for X, y in data_itr:
        assert list(X["cat1"].numpy()) == [1] * 10
        assert list(X["cat2"].numpy()) == [2] * 10
        assert list(X["cat3"].numpy()) == [3] * 10
        assert list(X["cont1"].numpy()) == [1.0] * 10
        assert list(X["cont2"].numpy()) == [2.0] * 10
        assert list(X["cont3"].numpy()) == [3.0] * 10


def test_tf_map(tmpdir):
    df = make_df(
        {
            "cat1": [1] * 100,
            "cat2": [2] * 100,
            "cat3": [3] * 100,
            "label": [0] * 100,
            "sample_weight": [1.0] * 100,
            "cont2": [2.0] * 100,
            "cont1": [1.0] * 100,
        }
    )
    path = os.path.join(tmpdir, "dataset.parquet")
    df.to_parquet(path)
    ds = Dataset(df)
    ds.schema["label"] = ds.schema["label"].with_tags(Tags.TARGET)

    def add_sample_weight(features, labels, sample_weight_col_name="sample_weight"):
        sample_weight = tf.cast(features.pop(sample_weight_col_name) > 0, tf.float32)

        return features, labels, sample_weight

    data_itr = tf_dataloader.Loader(
        ds,
        batch_size=10,
        shuffle=False,
    ).map(add_sample_weight)

    for X, y, sample_weight in data_itr:
        assert list(X["cat1"].numpy()) == [1] * 10
        assert list(X["cat2"].numpy()) == [2] * 10
        assert list(X["cat3"].numpy()) == [3] * 10
        assert list(X["cont1"].numpy()) == [1.0] * 10
        assert list(X["cont2"].numpy()) == [2.0] * 10

        assert list(sample_weight.numpy()) == [1.0] * 10


# TODO: include use_columns option
# TODO: include parts_per_chunk test
@pytest.mark.parametrize("gpu_memory_frac", [0.01, 0.06])
@pytest.mark.parametrize("batch_size", [1, 10, 100])
@pytest.mark.parametrize("cpu", [False, True] if HAS_GPU else [True])
def test_tensorflow_dataloader(
    tmpdir,
    cpu,
    dataset,
    batch_size,
    gpu_memory_frac,
):
    dataloader = tf_dataloader.Loader(
        dataset,
        batch_size=batch_size,
        shuffle=False,
    )
    _ = tf.random.uniform((1,))

    rows = 0
    for idx in range(len(dataloader)):
        X, y = next(dataloader)

        # first elements to check epoch-to-epoch consistency
        if idx == 0:
            X0, y0 = X, y

        # check that we have at most batch_size elements
        num_samples = y.shape[0]
        if num_samples != batch_size:
            try:
                next(dataloader)
            except StopIteration:
                rows += num_samples
                continue
            else:
                raise ValueError(f"Batch size too small at idx {idx}")

        # check that all the features in X have the
        # appropriate length and that the set of
        # their names is exactly the set of names in
        # `columns`
        these_cols = set(dataset.schema.column_names)
        these_cols.remove("label")
        for column, x in X.items():
            try:
                these_cols.remove(column)
            except ValueError as e:
                raise AssertionError from e
            assert x.shape[0] == num_samples
        assert len(these_cols) == 0
        rows += num_samples

    assert (idx + 1) * batch_size >= rows
    row_count = 60 * 24 * 3
    assert rows == row_count
    # if num_samples is equal to batch size,
    # we didn't exhaust the iterator and do
    # cleanup. Try that now
    if num_samples == batch_size:
        try:
            next(dataloader)
        except StopIteration:
            pass
        else:
            raise ValueError
    assert not dataloader._working
    assert dataloader._batch_itr is None

    # check start of next epoch to ensure consistency
    X, y = next(dataloader)
    assert (y.numpy() == y0.numpy()).all()

    for column, x in X.items():
        x0 = X0.pop(column)
        assert (x.numpy() == x0.numpy()).all()
    assert len(X0) == 0

    dataloader.stop()
    assert not dataloader._working
    assert dataloader._batch_itr is None


@pytest.mark.parametrize("batch_size", [1, 2, 3])
def test_mh_support(tmpdir, multihot_data, multihot_dataset, batch_size):
    data_itr = tf_dataloader.Loader(
        multihot_dataset,
        batch_size=batch_size,
        shuffle=False,
    )
    offsets = None
    idx = 0
    for X, y in data_itr:
        assert len(X) == 7
        n_samples = y.shape[0]

        for mh_name in ["Authors", "Reviewers", "Embedding"]:
            # assert (mh_name) in X
            array, offsets = X[f"{mh_name}__values"], X[f"{mh_name}__offsets"]
            offsets = offsets.numpy()
            array = array.numpy()
            lens = [0]
            cur = 0
            for x in multihot_data[mh_name][idx * batch_size : idx * batch_size + n_samples]:
                cur += len(x)
                lens.append(cur)
            assert (offsets == np.array(lens)).all()
            assert len(array) == max(lens)

        idx += 1
    assert idx == (3 // batch_size + 1)


@pytest.mark.parametrize("batch_size", [128, 256])
def test_validater(tmpdir, batch_size):
    n_samples = 10000
    rand = np.random.RandomState(0)

    df = make_df({"a": rand.randn(n_samples), "label": rand.randint(2, size=n_samples)})
    ds = Dataset(df)
    ds.schema["label"] = ds.schema["label"].with_tags(Tags.TARGET)

    dataloader = tf_dataloader.Loader(
        ds,
        batch_size=batch_size,
        shuffle=False,
    )

    input_ = tf.keras.Input(name="a", dtype=tf.float32, shape=(1,))
    x = tf.keras.layers.Dense(128, "relu")(input_)
    x = tf.keras.layers.Dense(1, activation="sigmoid")(x)

    model = tf.keras.Model(inputs=input_, outputs=x)
    model.compile("sgd", "binary_crossentropy", metrics=["accuracy", tf.keras.metrics.AUC()])

    validater = tf_dataloader.KerasSequenceValidater(dataloader)
    model.fit(dataloader, epochs=1, verbose=0, callbacks=[validater])

    predictions, labels = [], []
    for X, y_true in dataloader:
        y_pred = model(X)
        labels.extend(y_true.numpy())
        predictions.extend(y_pred.numpy()[:, 0])
    predictions = np.array(predictions)
    labels = np.array(labels)

    logs = {}
    validater.on_epoch_end(0, logs)
    auc_key = [i for i in logs if i.startswith("val_auc")][0]

    true_accuracy = (labels == (predictions > 0.5)).mean()
    print(true_accuracy)
    estimated_accuracy = logs["val_accuracy"]
    print(estimated_accuracy)
    assert np.isclose(true_accuracy, estimated_accuracy, rtol=0.1)

    true_auc = roc_auc_score(labels, predictions)
    estimated_auc = logs[auc_key]
    print(true_auc)
    print(estimated_auc)
    assert np.isclose(true_auc, estimated_auc, rtol=0.1)


@pytest.mark.parametrize("batch_size", [1, 10, 100])
@pytest.mark.parametrize("global_rank", [0, 1])
def test_multigpu_partitioning(dataset, batch_size, global_rank):
    data_loader = tf_dataloader.Loader(
        dataset,
        batch_size=batch_size,
        shuffle=False,
        global_size=2,
        global_rank=global_rank,
    )
    indices = data_loader._indices_for_process()
    assert indices == [global_rank]


<<<<<<< HEAD
=======
@pytest.mark.parametrize("sparse_dense", [False, True])
def test_sparse_tensors(tmpdir, sparse_dense):
    # create small dataset, add values to sparse_list
    json_sample = {
        "conts": {},
        "cats": {
            "spar1": {
                "dtype": None,
                "cardinality": 50,
                "min_entry_size": 1,
                "max_entry_size": 5,
                "multi_min": 2,
                "multi_max": 4,
                "multi_avg": 3,
            },
            "spar2": {
                "dtype": None,
                "cardinality": 50,
                "min_entry_size": 1,
                "max_entry_size": 5,
                "multi_min": 3,
                "multi_max": 5,
                "multi_avg": 4,
            },
            # "": {"dtype": None, "cardinality": 500, "min_entry_size": 1, "max_entry_size": 5},
        },
        "labels": {"rating": {"dtype": None, "cardinality": 2}},
    }
    datagen = pytest.importorskip("nvtabular.tools.data_gen")

    cols = datagen._get_cols_from_schema(json_sample)
    df_gen = datagen.DatasetGen(datagen.UniformDistro(), gpu_frac=0.0001)
    target_path = os.path.join(tmpdir, "input/")
    os.mkdir(target_path)
    df_files = df_gen.full_df_create(10000, cols, output=target_path)
    spa_lst = ["spar1", "spar2"]
    spa_mx = {"spar1": 5, "spar2": 6}
    batch_size = 10

    ds = Dataset(df_files)
    schema = ds.schema
    for col_name in spa_lst:
        schema[col_name] = schema[col_name].with_tags(Tags.CATEGORICAL)
        if not sparse_dense:
            schema[col_name] = schema[col_name].with_properties(
                {"value_count": {"max": spa_mx[col_name]}}
            )

    for col_name in []:
        schema[col_name] = schema[col_name].with_tags(Tags.CONTINUOUS)
    for col_name in ["rating"]:
        schema[col_name] = schema[col_name].with_tags(Tags.TARGET)
    ds.schema = schema

    data_itr = tf_dataloader.Loader(
        ds,
        batch_size=batch_size,
    )
    for batch in data_itr:
        feats, labs = batch
        for col in spa_lst:
            # grab row lengths
            if not sparse_dense:
                feature_tensor = feats[f"{col}"]
                assert list(feature_tensor.shape) == [batch_size, spa_mx[col]]
                assert isinstance(feature_tensor, tf.sparse.SparseTensor)
            else:
                feature_tensor = feats[f"{col}__offsets"]
                assert feature_tensor.shape[0] == batch_size + 1
                assert not isinstance(feature_tensor, tf.sparse.SparseTensor)


>>>>>>> 3d1845bd
@pytest.mark.skipif(
    os.environ.get("NR_USER") is not None,
    reason="not working correctly in ci environment",
)
@pytest.mark.skipif(importlib.util.find_spec("horovod") is None, reason="needs horovod")
@pytest.mark.skipif(
    HAS_GPU and cupy and cupy.cuda.runtime.getDeviceCount() <= 1,
    reason="This unittest requires multiple gpu's to run",
)
def test_horovod_multigpu(tmpdir):
    json_sample = {
        "conts": {},
        "cats": {
            "genres": {
                "dtype": None,
                "cardinality": 50,
                "min_entry_size": 1,
                "max_entry_size": 5,
                "multi_min": 2,
                "multi_max": 4,
                "multi_avg": 3,
            },
            "movieId": {
                "dtype": None,
                "cardinality": 500,
                "min_entry_size": 1,
                "max_entry_size": 5,
            },
            "userId": {
                "dtype": None,
                "cardinality": 500,
                "min_entry_size": 1,
                "max_entry_size": 5,
            },
        },
        "labels": {"rating": {"dtype": None, "cardinality": 2}},
    }

    nvt = pytest.importorskip("nvtabular")
    datagen = pytest.importorskip("nvtabular.tools.data_gen")

    cols = datagen._get_cols_from_schema(json_sample)
    df_gen = datagen.DatasetGen(datagen.UniformDistro(), gpu_frac=0.0001)
    target_path = os.path.join(tmpdir, "input/")
    os.mkdir(target_path)
    df_files = df_gen.full_df_create(10000, cols, output=target_path)
    # process them
    cat_features = nvt.ColumnSelector(["userId", "movieId", "genres"]) >> nvt.ops.Categorify()
    ratings = nvt.ColumnSelector(["rating"]) >> nvt.ops.LambdaOp(
        lambda col: (col > 3).astype("int8")
    )
    output = cat_features + ratings
    proc = nvt.Workflow(output)
    target_path_train = os.path.join(tmpdir, "train/")
    os.mkdir(target_path_train)
    result_ds = proc.fit_transform(nvt.Dataset(df_files))
    schema = result_ds.schema
    schema["genres"] = schema["genres"]
    schema["rating"] = schema["rating"].with_tags(Tags.TARGET)
    result_ds.schema = schema
    result_ds.to_parquet(output_path=target_path_train, out_files_per_proc=5)
    # add new location
    target_path = os.path.join(tmpdir, "workflow/")
    os.mkdir(target_path)
    proc.save(target_path)
    curr_path = os.path.abspath(__file__)
    repo_root = os.path.relpath(os.path.normpath(os.path.join(curr_path, "../../../..")))
    hvd_wrap_path = os.path.join(repo_root, "merlin/dataloader/utils/tf/hvd_wrapper.sh")
    hvd_exam_path = os.path.join(repo_root, "merlin/dataloader/utils/tf/tf_trainer.py")
    with subprocess.Popen(
        [
            "horovodrun",
            "-np",
            "2",
            "-H",
            "localhost:2",
            "sh",
            hvd_wrap_path,
            "python",
            hvd_exam_path,
            "--dir_in",
            f"{tmpdir}",
            "--batch_size",
            "1024",
        ],
        stdout=subprocess.PIPE,
        stderr=subprocess.PIPE,
    ) as process:
        process.wait()
        stdout, stderr = process.communicate()
        print(stdout, stderr)
        # if horovod failed to run because of environment issue, lets not fail the test here
        if b"horovod does not find an installed MPI." in stderr:
            pytest.skip("Skipping test because of horovod missing MPI")
        assert "Loss:" in str(stdout)


@pytest.mark.parametrize("batch_size", [1000])
@pytest.mark.parametrize("cpu", [False, True] if HAS_GPU else [True])
def test_dataloader_schema(tmpdir, dataset, batch_size, cpu):
    with tf_dataloader.Loader(
        dataset,
        batch_size=batch_size,
        shuffle=False,
    ) as data_loader:
        batch = data_loader.peek()

    columns = set(dataset.schema.column_names) - {"label"}
    assert set(batch[0]) == columns

    num_label_cols = batch[1].shape[1] if len(batch[1].shape) > 1 else 1
    assert num_label_cols == 1


def test_lazy_dataset_map():
    dataset_size = 100
    data_df = pd.DataFrame({"feature": np.random.randint(100, size=dataset_size)})
    dataset = Dataset(data_df)
    dataloader = tf_dataloader.Loader(dataset, batch_size=10)

    # since this is timing dependent, the first time a Dataloader works a bunch
    # of things are initialized - which takes 1.5s on my system
    # force a batch through so that the rest of the test can work even if this test
    # is called by itself
    next(dataloader)
    dataloader.stop()

    sleep_time_seconds = 0.5
    map_function_called = False

    def identity(x, y):
        nonlocal map_function_called
        time.sleep(sleep_time_seconds)
        map_function_called = True
        return (x, y)

    dataloader = dataloader.map(identity)

    elapsed_time_seconds = timeit.timeit(lambda: next(dataloader), number=1)

    assert map_function_called
    assert elapsed_time_seconds < 1


def test_keras_model_with_multiple_label_columns():
    df = make_df({"a": [0.1, 0.2, 0.3], "label1": [0, 1, 0], "label2": [1, 0, 0]})
    dataset = Dataset(df)
    dataset.schema["label1"] = dataset.schema["label1"].with_tags(Tags.TARGET)
    dataset.schema["label2"] = dataset.schema["label2"].with_tags(Tags.TARGET)

    loader = tf_dataloader.Loader(dataset, batch_size=1)

    inputs = tf.keras.Input(name="a", dtype=tf.float32, shape=(1,))
    outputs = tf.keras.layers.Dense(16, "relu")(inputs)
    output_1 = tf.keras.layers.Dense(2, activation="softmax", name="label1")(outputs)
    output_2 = tf.keras.layers.Dense(5, activation="softmax", name="label2")(outputs)
    # If we are using a Keras model and dataloader returns multiple labels,
    # `outputs` keys must match the multiple labels returned by the dataloader.
    model = tf.keras.Model(inputs=inputs, outputs={"label1": output_1, "label2": output_2})
    model.compile(
        optimizer="sgd", loss=tf.keras.losses.SparseCategoricalCrossentropy(), metrics=["accuracy"]
    )
    model.fit(loader, epochs=2)

    preds_model = model.predict({"a": tf.constant([0.1, 0.2, 0.3])})
    preds_loader = model.predict(loader)
    assert preds_model["label1"].shape == preds_loader["label1"].shape
    assert preds_model["label2"].shape == preds_loader["label2"].shape

    metrics = model.evaluate(loader, return_dict=True)
    assert "label1_accuracy" in metrics
    assert "label2_accuracy" in metrics<|MERGE_RESOLUTION|>--- conflicted
+++ resolved
@@ -476,81 +476,6 @@
     assert indices == [global_rank]
 
 
-<<<<<<< HEAD
-=======
-@pytest.mark.parametrize("sparse_dense", [False, True])
-def test_sparse_tensors(tmpdir, sparse_dense):
-    # create small dataset, add values to sparse_list
-    json_sample = {
-        "conts": {},
-        "cats": {
-            "spar1": {
-                "dtype": None,
-                "cardinality": 50,
-                "min_entry_size": 1,
-                "max_entry_size": 5,
-                "multi_min": 2,
-                "multi_max": 4,
-                "multi_avg": 3,
-            },
-            "spar2": {
-                "dtype": None,
-                "cardinality": 50,
-                "min_entry_size": 1,
-                "max_entry_size": 5,
-                "multi_min": 3,
-                "multi_max": 5,
-                "multi_avg": 4,
-            },
-            # "": {"dtype": None, "cardinality": 500, "min_entry_size": 1, "max_entry_size": 5},
-        },
-        "labels": {"rating": {"dtype": None, "cardinality": 2}},
-    }
-    datagen = pytest.importorskip("nvtabular.tools.data_gen")
-
-    cols = datagen._get_cols_from_schema(json_sample)
-    df_gen = datagen.DatasetGen(datagen.UniformDistro(), gpu_frac=0.0001)
-    target_path = os.path.join(tmpdir, "input/")
-    os.mkdir(target_path)
-    df_files = df_gen.full_df_create(10000, cols, output=target_path)
-    spa_lst = ["spar1", "spar2"]
-    spa_mx = {"spar1": 5, "spar2": 6}
-    batch_size = 10
-
-    ds = Dataset(df_files)
-    schema = ds.schema
-    for col_name in spa_lst:
-        schema[col_name] = schema[col_name].with_tags(Tags.CATEGORICAL)
-        if not sparse_dense:
-            schema[col_name] = schema[col_name].with_properties(
-                {"value_count": {"max": spa_mx[col_name]}}
-            )
-
-    for col_name in []:
-        schema[col_name] = schema[col_name].with_tags(Tags.CONTINUOUS)
-    for col_name in ["rating"]:
-        schema[col_name] = schema[col_name].with_tags(Tags.TARGET)
-    ds.schema = schema
-
-    data_itr = tf_dataloader.Loader(
-        ds,
-        batch_size=batch_size,
-    )
-    for batch in data_itr:
-        feats, labs = batch
-        for col in spa_lst:
-            # grab row lengths
-            if not sparse_dense:
-                feature_tensor = feats[f"{col}"]
-                assert list(feature_tensor.shape) == [batch_size, spa_mx[col]]
-                assert isinstance(feature_tensor, tf.sparse.SparseTensor)
-            else:
-                feature_tensor = feats[f"{col}__offsets"]
-                assert feature_tensor.shape[0] == batch_size + 1
-                assert not isinstance(feature_tensor, tf.sparse.SparseTensor)
-
-
->>>>>>> 3d1845bd
 @pytest.mark.skipif(
     os.environ.get("NR_USER") is not None,
     reason="not working correctly in ci environment",
